#   Copyright 2022 Entropica Labs
#
#   Licensed under the Apache License, Version 2.0 (the "License");
#   you may not use this file except in compliance with the License.
#   You may obtain a copy of the License at
#
#       http://www.apache.org/licenses/LICENSE-2.0
#
#   Unless required by applicable law or agreed to in writing, software
#   distributed under the License is distributed on an "AS IS" BASIS,
#   WITHOUT WARRANTIES OR CONDITIONS OF ANY KIND, either express or implied.
#   See the License for the specific language governing permissions and
#   limitations under the License.

from abc import ABC
import numpy as np
import copy
from openqaoa.devices import DeviceLocal, DeviceBase

from openqaoa.problems.problem import QUBO
from openqaoa.problems.helper_functions import convert2serialize
from openqaoa.workflows.parameters.qaoa_parameters import CircuitProperties, BackendProperties, ClassicalOptimizer
from openqaoa.workflows.parameters.rqaoa_parameters import RqaoaParameters, ALLOWED_RQAOA_TYPES
from openqaoa.qaoa_parameters import Hamiltonian, QAOACircuitParams, create_qaoa_variational_params
from openqaoa.utilities import get_mixer_hamiltonian, ground_state_hamiltonian, exp_val_hamiltonian_termwise
from openqaoa.backends.qaoa_backend import get_qaoa_backend, DEVICE_NAME_TO_OBJECT_MAPPER, DEVICE_ACCESS_OBJECT_MAPPER
from openqaoa.optimizers.qaoa_optimizer import get_optimizer
from openqaoa.basebackend import QAOABaseBackendStatevector
from openqaoa import rqaoa
from openqaoa.rqaoa.rqaoa_results import RQAOAResults


class Optimizer(ABC):
    """
    Abstract class to represent an optimizer

    It's basic usage consists of 

     #. Initialization
     #. Compilation
     #. Optimization
    
    Attributes
    ----------
        device: `DeviceBase`
            Device to be used by the optimizer
        backend_properties: `BackendProperties`
            The backend properties of the optimizer workflow. Use to set the backend properties such as the number of shots and the cvar values.
            For a complete list of its parameters and usage please see the method set_backend_properties
        classical_optimizer: `ClassicalOptimizer`
            The classical optimiser properties of the optimizer workflow. Use to set the classical optimiser needed for the classical optimisation part of the optimizer routine.
            For a complete list of its parameters and usage please see the method set_classical_optimizer
        local_simulators: `list[str]`
            A list containing the available local simulators
        cloud_provider: `list[str]`
            A list containing the available cloud providers
        compiled: `Bool`
            A boolean flag to check whether the optimizer object has been correctly compiled at least once     
    """

    def __init__(self, device=DeviceLocal('vectorized')):  
        """
        Initialize the optimizer class.

        Parameters
        ----------
        device: `DeviceBase`
            Device to be used by the optimizer. Default is using the local 'vectorized' simulator.
        """
        
        self.device = device
        self.backend_properties = BackendProperties()
        self.classical_optimizer = ClassicalOptimizer()
        self.local_simulators = list(DEVICE_NAME_TO_OBJECT_MAPPER.keys())
        self.cloud_provider = list(DEVICE_ACCESS_OBJECT_MAPPER.keys())
        self.compiled = False

    def asdict(self):
        attributes_dict = convert2serialize(self)
        return attributes_dict

    def set_device(self, device: DeviceBase):
        """"
        Specify the device to be used by the QAOA.

        Parameters
        ----------
        location: `str`
            Can be either local, qcs, or ibmq
        name: `str`
            The name of the device to be used, for local simulators please refer to `q.local_simulators`.
            For cloud providers please refer to the provider's naming conventions
        """
        self.device = device

    def set_backend_properties(self, **kwargs):
        """
        Set the backend properties

        Parameters
        -------------------
            device: DeviceBase
            prepend_state: [Union[QuantumCircuitBase,List[complex], np.ndarray]
                The state prepended to the circuit.
            append_state: [Union[QuantumCircuitBase,List[complex], np.ndarray]
                The state prepended to the circuit.
            init_hadamard: bool
            Whether to apply a Hadamard gate to the beginning of the 
                QAOA part of the circuit.. Defaults to `True`
            n_shots: int
            Optional argument to specify the number of shots required to run QAOA computations
                on shot-based simulators and QPUs. Defaults to 100.
            cvar_alpha: float
                The value of alpha for the CVaR cost function
            noise_model: `qiskit.providers.aer.noise.NoiseModel`
                    The Qiskit noise model to be used for the simulation.
            qiskit_simulation_method: str, optional
                The method to be used for the simulation.
            seed_simulator: int
                Optional argument to initialize a pseudorandom solution. Default None
            active_reset:
                #TODO
            rewiring:
                Rewiring scheme to be used for Pyquil. 
                Either 'PRAGMA INITIAL_REWIRING "NAIVE"' or 
                'PRAGMA INITIAL_REWIRING "PARTIAL"'. If None, defaults to NAIVE
            disable_qubit_rewiring: `bool`
                Disable automatic qubit rewiring on AWS braket backend
        """

        for key, value in kwargs.items():
            if hasattr(self.backend_properties, key):
                pass# setattr(self.backend_properties, key, value)
            else:
                raise ValueError(
                    f'Specified argument `{value}` for `{key}` in set_backend_properties is not supported')

        self.backend_properties = BackendProperties(**kwargs)
        return None

    def set_classical_optimizer(self, **kwargs):
        """
        Set the parameters for the classical optimizer to be used in the optimizers workflow

        Parameters
        ----------
            method: str
<<<<<<< HEAD
                The classical optimization method. Choose from:
                 ['nelder-mead', 'powell', 'cg', 'bfgs', 'newton-cg', 'l-bfgs-b', 'tnc', 'cobyla', 'slsqp', 
                  'trust-constr', 'dogleg', 'trust-ncg', 'trust-exact', 'trust-krylov', 'vgd', 'newton', 
                  'rmsprop', 'natural_grad_descent', 'spsa', 'icans', 'cans', 'pennylane_adagrad', 'pennylane_adam', 
                  'pennylane_vgd', 'pennylane_momentum', 'pennylane_nesterov_momentum',
                  'pennylane_rmsprop', 'pennylane_rotosolve', 'pennylane_spsa']
=======
                The classical optimization method. To see the list of supported optimizers, refer
                to `available_optimizers` in openqaoa/optimizers/qaoa_optimizer.py
>>>>>>> a463e69e
            maxiter : Optional[int]
                Maximum number of iterations.
            maxfev : Optional[int]
                Maximum number of function evaluations.
            jac: str
                Method to compute the gradient vector. Choose from:
                    - ['finite_difference', 'param_shift', 'stoch_param_shift', 'grad_spsa']        
            hess: str
                Method to compute the hessian. Choose from:
                    - ['finite_difference', 'param_shift', 'stoch_param_shift', 'grad_spsa']
            constraints: scipy.optimize.LinearConstraints, scipy.optimize.NonlinearConstraints  
                Scipy-based constraints on parameters of optimization. Will be available soon
            bounds: scipy.optimize.Bounds
                Scipy-based bounds on parameters of optimization. Will be available soon
            tol : float
                Tolerance before the optimizer terminates; if `tol` is larger than
                the difference between two steps, terminate optimization.
            optimizer_options : dict
                Dictionary of optimiser-specific arguments.
                    stepsize : float
                        Step size of each gradient descent step.
                    decay : float
                        Stepsize decay parameter of RMSProp.
                    eps : float
                        Small number to prevent division by zero for RMSProp.
                    lambd : float
                        Small number to prevent singularity of QFIM matrix for Natural Gradient Descent.
            ramp_time: float
                The slope(rate) of linear ramp initialisation of QAOA parameters.
            jac_options : dict
                Dictionary that specifies gradient-computation options according to method chosen in 'jac'.
            hess_options : dict
                Dictionary that specifies Hessian-computation options according to method chosen in 'hess'.
            save_intermediate: bool
                If True, the intermediate parameters of the optimization and job ids, if available, are saved throughout the run. This is set to False by default.
        """
        for key, value in kwargs.items():
            if hasattr(self.classical_optimizer, key):
                pass #setattr(self.classical_optimizer, key, value)
            else:
                raise ValueError(
                    'Specified argument is not supported by the Classical Optimizer')

        self.classical_optimizer = ClassicalOptimizer(**kwargs)
        return None

    def compile():
        raise NotImplementedError

    def optimize():
        raise NotImplementedError


class QAOA(Optimizer):
    """
    A class implementing a QAOA workflow end to end.

    It's basic usage consists of 
    1. Initialization
    2. Compilation
    3. Optimization

    .. note::
        The attributes of the QAOA class should be initialized using the set methods of QAOA. For example, to set the circuit's depth to 10 you should run `set_circuit_properties(p=10)`

    Attributes
    ----------
        device: `DeviceBase`
            Device to be used by the optimizer
        circuit_properties: `CircuitProperties`
            The circuit properties of the QAOA workflow. Use to set depth `p`, choice of parametrisation, parameter initialisation strategies, mixer hamiltonians.
            For a complete list of its parameters and usage please see the method set_circuit_properties
        backend_properties: `BackendProperties`
            The backend properties of the QAOA workflow. Use to set the backend properties such as the number of shots and the cvar values.
            For a complete list of its parameters and usage please see the method set_backend_properties
        classical_optimizer: `ClassicalOptimizer`
            The classical optimiser properties of the QAOA workflow. Use to set the classical optimiser needed for the classical optimisation part of the QAOA routine.
            For a complete list of its parameters and usage please see the method set_classical_optimizer
        local_simulators: `list[str]`
            A list containing the available local simulators
        cloud_provider: `list[str]`
            A list containing the available cloud providers
        mixer_hamil: Hamiltonian
            The desired mixer hamiltonian
        cost_hamil: Hamiltonian
            The desired mixer hamiltonian
        circuit_params: QAOACircuitParams
            the abstract and backend-agnostic representation of the underlying QAOA parameters
        variate_params: QAOAVariationalBaseParams
            The variational parameters. These are the parameters to be optimised by the classical optimiser
        backend: VQABaseBackend
            The openQAOA representation of the backend to be used to execute the quantum circuit
        optimizer: OptimizeVQA
            The classical optimiser
        results: `Result`
            Contains the logs of the optimisation process
        compiled: `Bool`
            A boolean flag to check whether the QAOA object has been correctly compiled at least once

    Examples
    --------
    Examples should be written in doctest format, and should illustrate how
    to use the function.

    >>> q = QAOA()
    >>> q.compile(QUBO)
    >>> q.optimise()

    Where `QUBO` is a an instance of `openqaoa.problems.problem.QUBO`

    If you want to use non-default parameters:

    >>> q_custom = QAOA()
    >>> q_custom.set_circuit_properties(p=10, param_type='extended', init_type='ramp', mixer_hamiltonian='x')
    >>> q_custom.set_device_properties(device_location='qcs', device_name='Aspen-11', cloud_credentials={'name' : "Aspen11", 'as_qvm':True, 'execution_timeout' : 10, 'compiler_timeout':10})
    >>> q_custom.set_backend_properties(n_shots=200, cvar_alpha=1)
    >>> q_custom.set_classical_optimizer(method='nelder-mead', maxiter=2)
    >>> q_custom.compile(qubo_problem)
    >>> q_custom.optimize()
    """

    def __init__(self, device=DeviceLocal('vectorized')):
        """
        Initialize the QAOA class.

        Parameters
        ----------
            device: `DeviceBase`
                Device to be used by the optimizer. Default is using the local 'vectorized' simulator.
        """
        super().__init__(device)
        self.circuit_properties = CircuitProperties()

    def set_circuit_properties(self, **kwargs):
        """
        Specify the circuit properties to construct QAOA circuit

        Parameters
        -------------------
            qubit_register: `list`
                Select the desired qubits to run the QAOA program. Meant to be used as a qubit
                selector for qubits on a QPU. Defaults to a list from 0 to n-1 (n = number of qubits)
            p: `int`
                Depth `p` of the QAOA circuit
            q: `int`
                Analogue of `p` of the QAOA circuit in the Fourier parameterisation
            param_type: `str`
                Choose the QAOA circuit parameterisation. Currently supported parameterisations include:
                `'standard'`: Standard QAOA parameterisation
                `'standard_w_bias'`: Standard QAOA parameterisation with a separate parameter for single-qubit terms.
                `'extended'`: Individual parameter for each qubit and each term in the Hamiltonian.
                `'fourier'`: Fourier circuit parameterisation
                `'fourier_extended'`: Fourier circuit parameterisation with individual parameter for each qubit and term in Hamiltonian.
                `'fourier_w_bias'`: Fourier circuit parameterisation with aseparate parameter for single-qubit terms
            init_type: `str`
                Initialisation strategy for the QAOA circuit parameters. Allowed init_types:
                `'rand'`: Randomly initialise circuit parameters
                `'ramp'`: Linear ramp from Hamiltonian initialisation of circuit parameters (inspired from Quantum Annealing)
                `'custom'`: User specified initial circuit parameters
            mixer_hamiltonian: `str`
                Parameterisation of the mixer hamiltonian:
                `'x'`: Randomly initialise circuit parameters
                `'xy'`: Linear ramp from Hamiltonian initialisation of circuit 
            mixer_qubit_connectivity: `[Union[List[list],List[tuple], str]]`
                The connectivity of the qubits in the mixer Hamiltonian. Use only if `mixer_hamiltonian = xy`. The user can specify the 
                connectivity as a list of lists, a list of tuples, or a string chosen from ['full', 'chain', 'star'].
            mixer_coeffs: `list`
                The coefficients of the mixer Hamiltonian. By default all set to -1
            annealing_time: `float`
                Total time to run the QAOA program in the Annealing parameterisation (digitised annealing)
            linear_ramp_time: `float`
                The slope(rate) of linear ramp initialisation of QAOA parameters.
            variational_params_dict: `dict`
                Dictionary object specifying the initial value of each circuit parameter for the chosen parameterisation, if the `init_type` is selected as `'custom'`.    
                For example, for standard parametrisation set {'betas': [0.1, 0.2, 0.3], 'gammas': [0.1, 0.2, 0.3]}
        """

        for key, value in kwargs.items():
            if hasattr(self.circuit_properties, key):
                pass
            else:
                raise ValueError(
                    "Specified argument is not supported by the circuit")
        self.circuit_properties = CircuitProperties(**kwargs)

        return None

    def compile(self, problem: QUBO = None, verbose: bool = False):
        """
        Initialise the trainable parameters for QAOA according to the specified
        strategies and by passing the problem statement

        .. note::
            Compilation is necessary because it is the moment where the problem statement and the QAOA instructions are used to build the actual QAOA circuit.

        .. tip::
            Set Verbose to false if you are running batch computations! 

        Parameters
        ----------
        problem: `Problem`
            QUBO problem to be solved by QAOA
        verbose: bool
            Set True to have a summary of QAOA to displayed after compilation
        """

        assert isinstance(problem, QUBO), "The problem must be converted into QUBO form"
        
        self.cost_hamil = Hamiltonian.classical_hamiltonian(
            terms=problem.terms, coeffs=problem.weights, constant=problem.constant)
        
        self.mixer_hamil = get_mixer_hamiltonian(n_qubits=self.cost_hamil.n_qubits,
                                                 mixer_type=self.circuit_properties.mixer_hamiltonian,
                                                 qubit_connectivity=self.circuit_properties.mixer_qubit_connectivity,
                                                 coeffs=self.circuit_properties.mixer_coeffs)

        self.circuit_params = QAOACircuitParams(
            self.cost_hamil, self.mixer_hamil, p=self.circuit_properties.p)
        self.variate_params = create_qaoa_variational_params(qaoa_circuit_params=self.circuit_params,
                                                             params_type=self.circuit_properties.param_type,
                                                             init_type=self.circuit_properties.init_type, 
                                                             variational_params_dict=self.circuit_properties.variational_params_dict,
                                                             linear_ramp_time=self.circuit_properties.linear_ramp_time, 
                                                             q=self.circuit_properties.q, 
                                                             seed=self.circuit_properties.seed,
                                                             total_annealing_time=self.circuit_properties.annealing_time)

        self.backend = get_qaoa_backend(circuit_params=self.circuit_params,
                                        device=self.device,
                                        **self.backend_properties.__dict__)
        self.optimizer = get_optimizer(vqa_object=self.backend,
                                       variational_params=self.variate_params,
                                       optimizer_dict=self.classical_optimizer.asdict())

        self.compiled = True
        
        if verbose:
            print('\t \033[1m ### Summary ###\033[0m')
            print(f'OpenQAOA has been compiled with the following properties')
            print(
                f'Solving QAOA with \033[1m {self.device.device_name} \033[0m on  \033[1m{self.device.device_location}\033[0m')
            print(f'Using p={self.circuit_properties.p} with {self.circuit_properties.param_type} parameters initialized as {self.circuit_properties.init_type}')

            if hasattr(self.backend,'n_shots'):
                print(
                    f'OpenQAOA will optimize using \033[1m{self.classical_optimizer.method}\033[0m, with up to \033[1m{self.classical_optimizer.maxiter}\033[0m maximum iterations. Each iteration will contain \033[1m{self.backend_properties.n_shots} shots\033[0m')
                # print(
                #     f'The total number of shots is set to maxiter*shots = {self.classical_optimizer.maxiter*self.backend_properties.n_shots}')
            else:
                print(
                    f'OpenQAOA will optimize using \033[1m{self.classical_optimizer.method}\033[0m, with up to \033[1m{self.classical_optimizer.maxiter}\033[0m maximum iterations')
                
        return None

    def optimize(self, verbose=False):
        '''
        A method running the classical optimisation loop
        '''

        if self.compiled == False:
            raise ValueError('Please compile the QAOA before optimizing it!')

        self.optimizer.optimize()
        # TODO: results and qaoa_results will differ
        self.results = self.optimizer.qaoa_result

        if verbose:
            print(f'optimization completed.')
        return


class RQAOA(Optimizer):
    """
    A class implementing a RQAOA workflow end to end.

    It's basic usage consists of 
    1. Initialization
    2. Compilation
    3. Optimization

    .. note::
        The attributes of the RQAOA class should be initialized using the set methods of QAOA. For example, to set the qaoa circuit's depth to 10 you should run `set_circuit_properties(p=10)`

    Attributes
    ----------
        device: `DeviceBase`
            Device to be used by the optimizer
        backend_properties: `BackendProperties`
            The backend properties of the RQAOA workflow. These properties will be used to run QAOA at each RQAOA step.
            Use to set the backend properties such as the number of shots and the cvar values.
            For a complete list of its parameters and usage please see the method set_backend_properties
        classical_optimizer: `ClassicalOptimizer`
            The classical optimiser properties of the RQAOA workflow. 
            Use to set the classical optimiser needed for the classical optimisation part of the QAOA routine.
            For a complete list of its parameters and usage please see the method set_classical_optimizer
        local_simulators: `list[str]`
            A list containing the available local simulators
        cloud_provider: `list[str]`
            A list containing the available cloud providers
        compiled: `Bool`
            A boolean flag to check whether the optimizer object has been correctly compiled at least once
        circuit_properties: `CircuitProperties`
            The circuit properties of the RQAOA workflow. These properties will be used to run QAOA at each RQAOA step.
            Use to set depth `p`, choice of parametrisation, parameter initialisation strategies, mixer hamiltonians.
            For a complete list of its parameters and usage please see the method set_circuit_properties
        rqaoa_parameters: `RqaoaParameters`
            Set of parameters containing all the relevant information for the recursive procedure of RQAOA.
        results: `RQAOAResults`
            The results of the RQAOA optimization. 
            Dictionary containing all the information about the RQAOA run: the
            solution states and energies (key: 'solution'), the output of the classical 
            solver (key: 'classical_output'), the elimination rules for each step
            (key: 'elimination_rules'), the number of eliminations at each step (key: 'schedule'), 
            total number of steps (key: 'number_steps'), the intermediate QUBO problems and the 
            intermediate QAOA objects that have been optimized in each RQAOA step (key: 'intermediate_problems').
            This object (`RQAOAResults`) is a dictionary with some custom methods as RQAOAResults.get_hamiltonian_step(i) 
            which get the hamiltonian of reduced problem of the i-th step. To see the full list of methods please see the
            RQAOAResults class.  

    Examples
    --------
    Examples should be written in doctest format, and should illustrate how
    to use the function.

    >>> r = RQAOA()
    >>> r.compile(QUBO)
    >>> r.optimise()

    Where `QUBO` is a an instance of `openqaoa.problems.problem.QUBO`

    If you want to use non-default parameters:

    Standard/custom (default) type:
    >>> r = QAOA()
    >>> r.set_circuit_properties(p=10, param_type='extended', init_type='ramp', mixer_hamiltonian='x')
    >>> r.set_device_properties(device_location='qcs', device_name='Aspen-11', cloud_credentials={'name' : "Aspen11", 'as_qvm':True, 'execution_timeout' : 10, 'compiler_timeout':10})
    >>> r.set_backend_properties(n_shots=200, cvar_alpha=1)
    >>> r.set_classical_optimizer(method='nelder-mead', maxiter=2)
    >>> r.set_rqaoa_parameters(n_cutoff = 5, steps=[1,2,3,4,5])
    >>> r.compile(qubo_problem)
    >>> r.optimize()

    Ada-RQAOA:
    >>> r_adaptive = QAOA()
    >>> r_adaptive.set_circuit_properties(p=10, param_type='extended', init_type='ramp', mixer_hamiltonian='x')
    >>> r_adaptive.set_device_properties(device_location='qcs', device_name='Aspen-11', cloud_credentials={'name' : "Aspen11", 'as_qvm':True, 'execution_timeout' : 10, 'compiler_timeout':10})
    >>> r_adaptive.set_backend_properties(n_shots=200, cvar_alpha=1)
    >>> r_adaptive.set_classical_optimizer(method='nelder-mead', maxiter=2)
    >>> r_adaptive.set_rqaoa_parameters(rqaoa_type = 'adaptive', n_cutoff = 5, n_max=5)
    >>> r_adaptive.compile(qubo_problem)
    >>> r_adaptive.optimize()
    """

    def __init__(self, device: DeviceBase=DeviceLocal('vectorized')):
        """
        Initialize the RQAOA class.

        Parameters
        ----------
            device: `DeviceBase`
                Device to be used by the optimizer. Default is using the local 'vectorized' simulator.
        """
        super().__init__(device) # use the parent class to initialize 
        self.circuit_properties = CircuitProperties()
        self.rqaoa_parameters = RqaoaParameters()

        # varaible that will store results object (when optimize is called)
        self.results = RQAOAResults()

    def set_circuit_properties(self, **kwargs): 
        """
        Specify the circuit properties to construct the QAOA circuits

        Parameters
        ----------
            qubit_register: `list`
                Select the desired qubits to run the QAOA program. Meant to be used as a qubit
                selector for qubits on a QPU. Defaults to a list from 0 to n-1 (n = number of qubits)
            p: `int`
                Depth `p` of the QAOA circuit
            q: `int`
                Analogue of `p` of the QAOA circuit in the Fourier parameterisation
            param_type: `str`
                Choose the QAOA circuit parameterisation. Currently supported parameterisations include:
                `'standard'`: Standard QAOA parameterisation
                `'standard_w_bias'`: Standard QAOA parameterisation with a separate parameter for single-qubit terms.
                `'extended'`: Individual parameter for each qubit and each term in the Hamiltonian.
                `'fourier'`: Fourier circuit parameterisation
                `'fourier_extended'`: Fourier circuit parameterisation with individual parameter for each qubit and term in Hamiltonian.
                `'fourier_w_bias'`: Fourier circuit parameterisation with aseparate parameter for single-qubit terms
            init_type: `str`
                Initialisation strategy for the QAOA circuit parameters. Allowed init_types:
                `'rand'`: Randomly initialise circuit parameters
                `'ramp'`: Linear ramp from Hamiltonian initialisation of circuit parameters (inspired from Quantum Annealing)
                `'custom'`: User specified initial circuit parameters
            mixer_hamiltonian: `str`
                Parameterisation of the mixer hamiltonian:
                `'x'`: Randomly initialise circuit parameters
                `'xy'`: Linear ramp from Hamiltonian initialisation of circuit 
            mixer_qubit_connectivity: `[Union[List[list],List[tuple], str]]`
                The connectivity of the qubits in the mixer Hamiltonian. Use only if `mixer_hamiltonian = xy`. The user can specify the 
                connectivity as a list of lists, a list of tuples, or a string chosen from ['full', 'chain', 'star'].
            mixer_coeffs: `list`
                The coefficients of the mixer Hamiltonian. By default all set to -1
            annealing_time: `float`
                Total time to run the QAOA program in the Annealing parameterisation (digitised annealing)
            linear_ramp_time: `float`
                The slope(rate) of linear ramp initialisation of QAOA parameters.
            variational_params_dict: `dict`
                Dictionary object specifying the initial value of each circuit parameter for the chosen parameterisation, if the `init_type` is selected as `'custom'`.    
                For example, for standard parametrisation set {'betas': [0.1, 0.2, 0.3], 'gammas': [0.1, 0.2, 0.3]}
        """

        for key in kwargs.keys():
            if hasattr(self.circuit_properties, key):
                pass
            else:
                raise ValueError(
                    f"Specified argument {key} is not supported by the circuit")

        self.circuit_properties = CircuitProperties(**kwargs) 

        return None

    def set_rqaoa_parameters(self, **kwargs):
        """
        Specify the parameters to run a desired RQAOA program.

        Parameters
        ----------
        rqaoa_type: `int`
            String specifying the RQAOA scheme under which eliminations are computed. The two methods are 'custom' and
            'adaptive'. Defaults to 'custom'.
        n_max: `int`
            Maximum number of eliminations allowed at each step when using the adaptive method.
        steps: `Union[list,int]`
            Elimination schedule for the RQAOA algorithm. If an integer is passed, it sets the number of spins eliminated
            at each step. If a list is passed, the algorithm will follow the list to select how many spins to eliminate 
            at each step. Note that the list needs enough elements to specify eliminations from the initial number of qubits
            up to the cutoff value. If the list contains more, the algorithm will follow instructions until the cutoff value 
            is reached.
        n_cutoff: `int`
            Cutoff value at which the RQAOA algorithm obtains the solution classically.
        original_hamiltonian: `Hamiltonian`
            Hamiltonian encoding the original problem fed into the RQAOA algorithm.
        counter: `int`
            Variable to count the step in the schedule. If counter = 3 the next step is schedule[3]. 
            Default is 0, but can be changed to start in the position of the schedule that one wants.
        """

        for key in kwargs.keys():
            if hasattr(self.rqaoa_parameters, key):
                pass
            else:
                raise ValueError(
                    f'Specified argument {key} is not supported by RQAOA')

        self.rqaoa_parameters = RqaoaParameters(**kwargs) 

        return None

    def compile(self, problem: QUBO = None, verbose: bool = False):
        """
        Create a QAOA object and initialize it with the circuit properties, device, classical optimizer and
        backend properties specified by the user.
        This QAOA object will be used to run QAOA changing the problem to sove at each RQAOA step. 
        Here, the QAOA is compiled passing the problem statement, so to check that the compliation of 
        QAOA is correct. See the QAOA class.

        .. note::
            Compilation is necessary because it is the moment where the problem statement and the QAOA instructions are used to build the actual QAOA circuit.

        Parameters
        ----------
        problem: `Problem`
            QUBO problem to be solved by RQAOA
        verbose: bool
            !NotYetImplemented! Set true to have a summary of QAOA first step to displayed after compilation
        """

        # save the original problem
        self.problem = problem 

        # if type is custom and steps is an int, set steps correctly
        if self.rqaoa_parameters.rqaoa_type == "custom" and self.rqaoa_parameters.n_cutoff<=problem.n:

            n_cutoff = self.rqaoa_parameters.n_cutoff
            n_qubits = problem.n
            counter  = self.rqaoa_parameters.counter

            # If schedule for custom RQAOA is not given, we create a schedule such that 
            # n = self.rqaoa_parameters.steps spins is eliminated at a time
            if type(self.rqaoa_parameters.steps) is int:
                self.rqaoa_parameters.steps = [self.rqaoa_parameters.steps]*(n_qubits-n_cutoff)
            
            # In case a schedule is given, ensure there are enough steps in the schedule
            assert np.abs(n_qubits - n_cutoff - counter) <= sum(self.rqaoa_parameters.steps),\
                f"Schedule is incomplete, add {np.abs(n_qubits - n_cutoff - counter) - sum(self.rqaoa_parameters.steps)} more eliminations"


        # Create the qaoa object with the properties
        self._q = QAOA(self.device)
        self._q.circuit_properties  = self.circuit_properties
        self._q.backend_properties  = self.backend_properties
        self._q.classical_optimizer = self.classical_optimizer

        # compile qaoa object
        self._q.compile(problem, verbose=verbose)

        self.compiled = True

        return 

    def optimize(self, verbose=False):
        """
        Performs optimization using RQAOA with the `custom` method or the `adaptive` method.
        The elimination RQAOA loop will occur until the number of qubits is equal to the number of qubits specified in `n_cutoff`.
        In each loop, the QAOA will be run, then the eliminations will be computed, a new problem will be redefined
        and the QAOA will be recompiled with the new problem.
        Once the loop is complete, the final problem will be solved classically and the final solution will be reconstructed.
        Results will be stored in the `results` attribute.
        """

        # lists to append the eliminations and the qaoa objects
        elimination_tracker = []
        qaoa_steps = []
        problem_steps = []

        # get variables
        problem = self.problem  
        n_cutoff = self.rqaoa_parameters.n_cutoff
        n_qubits = problem.n
        counter = self.rqaoa_parameters.counter

        # copy the original qaoa object
        q = copy.deepcopy(self._q)

        # create a different max_terms function for each type 
        if self.rqaoa_parameters.rqaoa_type == "adaptive":
            f_max_terms = rqaoa.ada_max_terms  
        else:
            f_max_terms = rqaoa.max_terms 

        # If above cutoff, loop quantumly, else classically
        while n_qubits > n_cutoff:

            # Run QAOA
            q.optimize()

            # Obtain statistical results
            exp_vals_z, corr_matrix = self._exp_val_hamiltonian_termwise(q)
            # Retrieve highest expectation values according to adaptive method or schedule in custom method
            max_terms_and_stats = f_max_terms(exp_vals_z, corr_matrix, self._n_step(n_qubits, n_cutoff, counter))
            # Generate spin map
            spin_map = rqaoa.spin_mapping(problem, max_terms_and_stats)
            # Eliminate spins and redefine problem
            new_problem, spin_map = rqaoa.redefine_problem(problem, spin_map)

            # Extract final set of eliminations with correct dependencies and update tracker
            eliminations = {(spin_map[spin][1],spin):spin_map[spin][0] for spin in sorted(spin_map.keys()) if spin != spin_map[spin][1]}
            elimination_tracker.append(eliminations)

            # Extract new number of qubits
            n_qubits = new_problem.n

            # Save qaoa object and new problem
            qaoa_steps.append(copy.deepcopy(q))
            problem_steps.append(copy.deepcopy(new_problem))

            # problem is updated
            problem = new_problem
            
            # Compile qaoa with the problem
            q.compile(problem, verbose=False)

            # Add one step to the counter
            counter += 1

        # Solve the new problem classically
        cl_energy, cl_ground_states = ground_state_hamiltonian(problem.hamiltonian)

        # Retrieve full solutions including eliminated spins and their energies
        full_solutions = rqaoa.final_solution(
            elimination_tracker, cl_ground_states, self.problem.hamiltonian)

        # Compute description dictionary containing all the information            
        self.results['solution'] = full_solutions
        self.results['classical_output'] = {'minimum_energy': cl_energy,  'optimal_states': cl_ground_states}
        self.results['elimination_rules'] = elimination_tracker
        self.results['schedule'] = [len(max_tc) for max_tc in elimination_tracker]
        self.results['intermediate_steps'] = [{'QUBO': problem, 'QAOA': qaoa} for qaoa, problem in zip(qaoa_steps, problem_steps)]
        self.results['number_steps'] = counter - self.rqaoa_parameters.counter 

        if verbose:
            print(f'RQAOA optimization completed.')

        return 


    def _exp_val_hamiltonian_termwise(self, q):
        """
        Private method to call the exp_val_hamiltonian_termwise function taking the data from
        the QAOA object _q. 
        It eturns what the exp_val_hamiltonian_termwise function returns.
        """

        variational_params = q.variate_params
        qaoa_backend = q.backend
        cost_hamiltonian = q.cost_hamil
        mixer_type = q.circuit_properties.mixer_hamiltonian
        p = q.circuit_properties.p
        qaoa_optimized_angles = q.results.optimized['optimized angles']
        qaoa_optimized_counts = q.results.get_counts(q.results.optimized['optimized measurement outcomes'])
        analytical = isinstance(qaoa_backend, QAOABaseBackendStatevector)
    
        return exp_val_hamiltonian_termwise(variational_params, 
                qaoa_backend, cost_hamiltonian, mixer_type, p, qaoa_optimized_angles, 
                qaoa_optimized_counts, analytical=analytical)


    def _n_step(self, n_qubits, n_cutoff, counter):
        """
        Private method that returns the n_max value in case of adaptive or the number of eliminations according 
        to the schedule and the counter in case of custom method.
        """

        if self.rqaoa_parameters.rqaoa_type == "adaptive":
            # Number of spins to eliminate according the schedule
            n = self.rqaoa_parameters.n_max
        else:
            # max Number of spins to eliminate
            n = self.rqaoa_parameters.steps[counter]

        # If the step eliminates more spins than available, reduce step to match cutoff
        return (n_qubits - n_cutoff) if (n_qubits - n_cutoff) < n else n<|MERGE_RESOLUTION|>--- conflicted
+++ resolved
@@ -145,17 +145,8 @@
         Parameters
         ----------
             method: str
-<<<<<<< HEAD
-                The classical optimization method. Choose from:
-                 ['nelder-mead', 'powell', 'cg', 'bfgs', 'newton-cg', 'l-bfgs-b', 'tnc', 'cobyla', 'slsqp', 
-                  'trust-constr', 'dogleg', 'trust-ncg', 'trust-exact', 'trust-krylov', 'vgd', 'newton', 
-                  'rmsprop', 'natural_grad_descent', 'spsa', 'icans', 'cans', 'pennylane_adagrad', 'pennylane_adam', 
-                  'pennylane_vgd', 'pennylane_momentum', 'pennylane_nesterov_momentum',
-                  'pennylane_rmsprop', 'pennylane_rotosolve', 'pennylane_spsa']
-=======
                 The classical optimization method. To see the list of supported optimizers, refer
                 to `available_optimizers` in openqaoa/optimizers/qaoa_optimizer.py
->>>>>>> a463e69e
             maxiter : Optional[int]
                 Maximum number of iterations.
             maxfev : Optional[int]

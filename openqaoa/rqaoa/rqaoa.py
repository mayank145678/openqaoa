--- conflicted
+++ resolved
@@ -514,16 +514,12 @@
     
     if len(new_register) != len(new_quadratic_register):  # If lengths do not match, there are isolated nodes
         isolated_nodes = new_register.difference(new_quadratic_register)
-<<<<<<< HEAD
-
-=======
         there_is_isolated_nodes = True
     elif old_register - new_register != eliminated_spins: # If too few eliminations, there are isolated nodes; only important for bias-free problems.
         isolated_nodes = old_register.difference(new_register)
         there_is_isolated_nodes = True
 
     if there_is_isolated_nodes:
->>>>>>> 55aa7cce
         # Fix isolated nodes
         for node in isolated_nodes:
             singlet = (node,)

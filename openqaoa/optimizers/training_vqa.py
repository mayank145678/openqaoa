--- conflicted
+++ resolved
@@ -652,15 +652,10 @@
                 result = minimize(self.optimize_this, x0=self.initial_params, method=method,
                                   jac=self.jac, hess=self.hess, tol=self.tol, constraints=self.constraints,
                                   options=self.options, bounds=self.bounds)
-<<<<<<< HEAD
-        except Exception as e: # TODO
-            print(e)
-=======
         except ConnectionError as e:
             print(e, '\n')
             print("The optimization has been terminated early. Most likely due to a connection error. You can retrieve results from the optimization runs that were completed through the .results_information method.")
         except Exception as e:
->>>>>>> a463e69e
             raise e
         finally:
             self.results_dictionary()

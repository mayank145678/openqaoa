{
 "cells": [
  {
   "cell_type": "markdown",
   "metadata": {},
   "source": [
    "# 04 - Working with the QAOA Variational Parameter Classes"
   ]
  },
  {
   "cell_type": "markdown",
   "metadata": {},
   "source": [
    "Here we illustrate the use of the various QAOA variational parameter classes in the OpenQAOA package. Note that in this notebook example we will be using manual mode of OpenQAOA."
   ]
  },
  {
   "cell_type": "code",
   "execution_count": 1,
   "metadata": {},
   "outputs": [],
   "source": [
    "# import the standard modules from python\n",
    "import numpy as np\n",
    "import matplotlib.pyplot as plt\n",
    "\n",
    "# import the OpenQAOA Parameterisation classes manually: Manual Mode\n",
    "from openqaoa.qaoa_components import (PauliOp, Hamiltonian, QAOADescriptor, \n",
    "create_qaoa_variational_params, QAOAVariationalStandardParams, QAOAVariationalExtendedParams)\n",
    "\n",
    "# import the other OpenQAOA modules required for this example\n",
    "from openqaoa.utilities import X_mixer_hamiltonian"
   ]
  },
  {
   "cell_type": "markdown",
   "metadata": {},
   "source": [
    "## Creating the problem Hamiltonian and setting up hyperparameters"
   ]
  },
  {
   "cell_type": "markdown",
   "metadata": {},
   "source": [
    "In general, the QAOA consists of two different types of parameters, which we will refer to as hyperparameters and variable parameters. This section covers the hyperparameters, while the section below focuses on the variable parameters. The hyperparameters are those parameters that remain fixed throughout our computation, while the variable parameters are those that we modify in seeking the optimial problem solution.\n",
    "\n",
    "In the simplest implementation of QAOA, the hyperparameters may in turn be divided into two sets (see Footnote 1 for a third example of hyperparameters):\n",
    "\n",
    "1. Those originating from the cost Hamiltonian:\n",
    "\n",
    "* the qubit register (the qubits to be used in the algorithm);\n",
    "* the qubits with a bias term (their own Z term in the Hamiltonian), and the corresponding coefficients;\n",
    "* the qubit pairs that interact (through a ZZ term in the Hamiltonian), along with the corresponding ‘coupling’ coefficients.\n",
    "\n",
    "2. The number of QAOA steps we wish to perform, frequently referred to as the QAOA ‘p’ parameter."
   ]
  },
  {
   "cell_type": "markdown",
   "metadata": {},
   "source": [
    "In OpenQAOA, there are several ways to creating the problem Hamiltonian of interest.\n",
    "Any problem will have to be interpreted as a `Hamiltonian` object consisting of `PauliOp` terms."
   ]
  },
  {
   "cell_type": "markdown",
   "metadata": {},
   "source": [
    "For example, let's create the simple Hamiltonian\n",
    "\n",
    "$$ H = 0.7 Z_0 Z_1 + 1.2 Z_0 Z_2 - 0.5 Z_0 $$"
   ]
  },
  {
   "cell_type": "markdown",
   "metadata": {},
   "source": [
    "This can be implemented as follows:"
   ]
  },
  {
   "cell_type": "code",
   "execution_count": 2,
   "metadata": {},
   "outputs": [
    {
     "name": "stdout",
     "output_type": "stream",
     "text": [
      "hamiltonian = 0.7*Z_{0}Z_{1} + 1.2*Z_{0}Z_{2} + -0.5*Z_{0} + 0.0\n"
     ]
    }
   ],
   "source": [
    "# Create a hamiltonian on 3 qubits with 2 coupling terms and 1 bias term\n",
    "Term1 = PauliOp('ZZ', (0, 1)) \n",
    "Term2 = PauliOp('ZZ', (0, 2))\n",
    "Term3 = PauliOp('Z', (0, ))\n",
    "\n",
    "hamiltonian = Hamiltonian([Term1, Term2, Term3], [0.7, 1.2, -0.5], 0.0)\n",
    "print(\"hamiltonian =\", hamiltonian)"
   ]
  },
  {
   "cell_type": "markdown",
   "metadata": {},
   "source": [
    "## QAOA variable parameter classes"
   ]
  },
  {
   "cell_type": "markdown",
   "metadata": {},
   "source": [
    "Having specified the problem Hamiltonian, we next move on to defining the QAOA parameters we want to use in our quantum circuit.\n",
    "\n",
    "For a general variational quantum algorithm such as VQE, to fully define a problem we must specify a circuit ansatz (a sequence of gates to be performed) and a corresponding parametrisation (how the parameters over which we intend to optimise are related to the sequence of gates). In QAOA, the circuit ansatz is fixed to be the alternate application of the mixer operator (also referred to as the driver or reference operator) and the cost operator (sometimes also referred to as the phase separation operator). The goal is then to find the parameters that optimise the cost function when evaluated with respect to the quantum state produced by the circuit.\n",
    "\n",
    "We have a considerable degree of flexibility in choosing how to parametrise a QAOA problem. We can choose a smaller set of parameters, where the optimisation landscape has lower dimension at the expense of reduced expressivity. Or, we can choose a larger set, where we can generate a wider set of quantum states with lower circuit depth, but the corresponding optimisation landscape has a higher dimension. The larger the set of parameters we have to optimise over, the more difficult it can become to find the optimal solution.\n",
    "\n",
    "The variable parameters are those we wish to optimise, which in turn depend on the specific parametrisation for the circuit we have chosen."
   ]
  },
  {
   "cell_type": "markdown",
   "metadata": {},
   "source": [
    "* The `QAOAVariationalStandardParams` class implements the original and conventional form of the QAOA, as described in Ref 1. In time step $q$ of the algorithm, the mixer and cost Hamiltonians are applied with coefficients $β^{(q)}$ and $γ^{(q)}$, respectively, giving a total of $2p$ parameters over which we need to optimise. For example for a depth-2 ($p=2$) circuit, the unitary operator corresponding to the QAOA circuit would take the form"
   ]
  },
  {
   "cell_type": "markdown",
   "metadata": {},
   "source": [
    "$$U(β_1, β_2, γ_1, γ_2) = exp(-iβ^{(2)}H_M)exp(-iγ^{(2)}H_M)exp(-iβ^{(1)}H_M)exp(-iγ^{(1)}H_M)$$"
   ]
  },
  {
   "cell_type": "markdown",
   "metadata": {},
   "source": [
    "where the mixer Hamiltonian is given by $H_M=−∑_jX_j$, and the cost Hamiltonian is given by $H_C=∑_jh_jZ_j+(1/2)∑_{j,k}g_{j,k}Z_jZ_k$. "
   ]
  },
  {
   "cell_type": "markdown",
   "metadata": {},
   "source": [
    "* For the `QAOAVariationalExtendedParams` class, each operator in both the cost and mixer Hamiltonians has its own angle, so that the set of variable parameters are:\n",
    "\n",
    "    * $betas\\_singles={β^{(1)}_0,...,β^{(1)}_{n−1},β^{(2)}_0,...,β^{(2)}_{n−1},...,β^{(p)}_0,...,β^{(p)}_{n−1}}$ , where $β^q_i$ denotes the mixer Hamiltonian angle for qubit $i$ in the QAOA step $q$.\n",
    "    \n",
    "    * $betas\\_pairs={B^{(1)}_{0, 1},...,B^{(1)}_{i, j},B^{(2)}_{0, 1},...,B^{(2)}_{i, j},...,B^{(p)}_{0, 1},...,B^{(p)}_{i, j}}$ , where $B^q_{i, j}$ denotes the mixer Hamiltonian angle for qubit pairs $ij$, where $i \\neq j$, in the QAOA step $q$. This is only relevant for mixer Hamiltonians with 2-qubit interactions.\n",
    "\n",
    "    * $gammas\\_singles ={{γ^{(1)}_s},{γ^{(2)}_s},...,{γ^{(p)}_s}}$, where where $s$ is the set of qubits with bias terms in the cost Hamiltonian, and ${γ^{(q)}_s}$ denotes the set of angles corresponding to those bias terms in QAOA step $q$.\n",
    "\n",
    "    * $gammas\\_pairs={{Γ^{(1)}_Π},{Γ^{(2)}_Π},...,{Γ^{(p)}_Π}}$, where where $Π$ is the set of qubits with bias terms in the cost Hamiltonian, and ${Γ^{(q)}_Π}$ denotes the set of angles corresponding to those bias terms in QAOA step $q$."
   ]
  },
  {
   "cell_type": "markdown",
   "metadata": {},
   "source": [
    "For instance, for a depth-2 circuit the corresponding unitary operator would then become:\n",
    "\n",
    "\\begin{multline}\n",
    "U(\\beta ,\\gamma ,\\Gamma )=exp(i\\sum_j\\beta^{(2)}_jX_j)exp(−i\\sum_{j∈s}\\gamma^{(2)}_jh_jZ_j− \\\\ (i/2)\\sum_{j,k∈\\Pi}\\Gamma^{(2)}_{jk}g_{jk}Z_jZ_k)exp(i\\sum_j\\beta^{(1)}_jX_j) \\\\ exp(−i\\sum_{j∈s}\\gamma^{(1)}_jh_jZ_j−(i/2)\\sum_{j,k∈\\Pi}\\Gamma^{(1)}_{jk}g_{jk}Z_jZ_k)\n",
    "\\end{multline}"
   ]
  },
  {
   "cell_type": "markdown",
   "metadata": {},
   "source": [
    "The above example only shows the unitary operator whose mixer hamiltonian consists only of 1-qubit mixers.\n",
    "\n",
    "We currently provide two additional parameter classes that may be of interest, either for didactic or practical purposes."
   ]
  },
  {
   "cell_type": "markdown",
   "metadata": {},
   "source": [
    "`QAOAVariationalAnnealingParams`: basically a discretised form of quantum annealing, with a schedule function $s(t)$; the coefficient of the mixer Hamiltonian is $(1−s(t))$, and the coefficient of the cost Hamiltonian is $s(t)$. Unlike QAOA, therefore, the coefficients of the two Hamiltonians are necessarily related to one another.\n",
    "\n",
    "`QAOAVariationalFourierParams`: a heuristic parametrisation proposed by Zhou et al in reference Ref 2. The idea is that the optimal $β$ and $γ$ parameters sometimes empirically appear to be described by relatively smooth functions, meaning that one can consider working instead with the Fourier decompositions of those functions. By keeping only a fixed number of low-frequency Fourier components, the parameter space over which one must optimise can be significantly reduced.\n",
    "\n",
    "The use of these latter two parameter classes is demonstrated in the separate notebook Advanced QAOA parameter classes."
   ]
  },
  {
   "cell_type": "markdown",
   "metadata": {},
   "source": [
    "## Parameter creation and conversion routines"
   ]
  },
  {
   "cell_type": "markdown",
   "metadata": {},
   "source": [
    "This section demonstrates the different methods available for setting up parameters in OpenQAOA. Depending on the situation at hand, one method may be preferable to another."
   ]
  },
  {
   "cell_type": "markdown",
   "metadata": {},
   "source": [
    "### Creation of `QAOADescriptor` Class"
   ]
  },
  {
   "cell_type": "markdown",
   "metadata": {},
   "source": [
    "This object is required before creating a Parameter Class Object. This object contains the hyperparameters used for the problem. Since the hyperparameters are fixed throughout the computation, OpenQAOA separates them from the variable parameters."
   ]
  },
  {
   "cell_type": "code",
   "execution_count": 3,
   "metadata": {},
   "outputs": [],
   "source": [
    "# Create Circuit Params Class\n",
    "mixer_hamiltonian = X_mixer_hamiltonian(n_qubits = 3)\n",
    "qaoa_descriptor = QAOADescriptor(cost_hamiltonian = hamiltonian, mixer_block = mixer_hamiltonian, p=1)"
   ]
  },
  {
   "cell_type": "markdown",
   "metadata": {},
   "source": [
    "### Building parameters from the `create_qaoa_variational_params` function"
   ]
  },
  {
   "cell_type": "markdown",
   "metadata": {},
   "source": [
    "All of the QAOA variational parameter classes listed above can be created easily using the `create_qaoa_variational_params`. We create the Variational Parameter Objects as follows:"
   ]
  },
  {
   "cell_type": "code",
   "execution_count": 4,
   "metadata": {},
   "outputs": [
    {
     "data": {
      "text/plain": [
       "Standard Parameterisation:\n",
       "\tp: 1\n",
       "Variational Parameters:\n",
       "\tbetas: [0.67825497]\n",
       "\tgammas: [1.33848011]"
      ]
     },
     "execution_count": 4,
     "metadata": {},
     "output_type": "execute_result"
    }
   ],
   "source": [
    "# To create a Variational Parameter Class with the Standard Parameterisation and Random Initialisation\n",
    "create_qaoa_variational_params(qaoa_descriptor = qaoa_descriptor, params_type = 'standard', init_type = 'rand')"
   ]
  },
  {
   "cell_type": "markdown",
   "metadata": {},
   "source": [
    "In order to create a Variational Parameter Object, the user is required to pass a `QAOADescriptor` object, a string specifying the type of parameterisation to be used and the way in which the variational parameters will be initialised. \n",
    "\n",
    "OpenQAOA has support for the following parameterisation and parameter initialisation strategies.\n",
    "\n",
    "* Supported Parameterisations:\n",
    "    1. `standard` : For the original form of QAOA. \n",
    "    2. `standard_w_bias` : For the original form of QAOA with a bias term.\n",
    "    3. `extended` : Every operator in the mixer and cost hamiltonian has its own angle.\n",
    "    4. `fourier` : The sine/cosine transformation of the betas and gammas used in the standard parameterisation.\n",
    "    5. `fourier_extended` : The sine/cosine transformation of the betas and gammas used in the extended parameterisation.\n",
    "    6. `fourier_w_bias` : The sine/cosine transformation of the betas and gammas used in the standard parameterisation with a bias term.\n",
    "    7. `annealing` : A discretised form of quantum annealing where the coefficient of the cost and mixer hamiltonian are related to one another.\n",
    "    \n",
    "* Supported Initialisations:\n",
    "    1. `rand` : Angles are initialised randomly.\n",
    "    2. `ramp` : Linear Ramp Initlisation.\n",
    "    3. `custom` : Initalise the angles with custom values."
   ]
  },
  {
   "cell_type": "markdown",
   "metadata": {},
   "source": [
    "The same set of hyperparameters encapsulated by the `QAOADescriptor` Class can be use to initialise different parameterisations."
   ]
  },
  {
   "cell_type": "code",
   "execution_count": 5,
   "metadata": {},
   "outputs": [
    {
     "data": {
      "text/plain": [
       "Extended Parameterisation:\n",
       "\tp: 1\n",
       "Parameters:\n",
       "\tbetas_singles: [[1.93258376 1.75922895 2.027917  ]]\n",
       "\tbetas_pairs: []\n",
       "\tgammas_singles: [[0.79981656]]\n",
       "\tgammas_pairs: [[1.25608449 2.33059942]]"
      ]
     },
     "execution_count": 5,
     "metadata": {},
     "output_type": "execute_result"
    }
   ],
   "source": [
    "# To create a Variational Parameter Class with the Extended Parameterisation and Random Initialisation\n",
    "create_qaoa_variational_params(qaoa_descriptor = qaoa_descriptor, params_type = 'extended', init_type = 'rand')"
   ]
  },
  {
   "cell_type": "markdown",
   "metadata": {},
   "source": [
    "We can also input our own initial values of betas and gammas as follows:"
   ]
  },
  {
   "cell_type": "code",
   "execution_count": 6,
   "metadata": {},
   "outputs": [
    {
     "data": {
      "text/plain": [
       "Standard Parameterisation:\n",
       "\tp: 1\n",
       "Variational Parameters:\n",
       "\tbetas: [0.1]\n",
       "\tgammas: [0.1]"
      ]
     },
     "execution_count": 6,
     "metadata": {},
     "output_type": "execute_result"
    }
   ],
   "source": [
    "create_qaoa_variational_params(qaoa_descriptor = qaoa_descriptor, \n",
    "                               params_type = 'standard', init_type = 'custom', \n",
    "                               variational_params_dict = {'betas': [0.1], 'gammas': [0.1]})"
   ]
  },
  {
   "cell_type": "markdown",
   "metadata": {},
   "source": [
    "Note that when using the `custom` initilisation strategy, we will have to provide the appropriate number of betas and gammas depending on the number of variational parameters. ( Which depends on the p-value and parameterisation type )"
   ]
  },
  {
   "cell_type": "markdown",
   "metadata": {},
   "source": [
    "## Linear Ramp Initalisation "
   ]
  },
  {
   "cell_type": "markdown",
   "metadata": {},
   "source": [
    "For all parameter classes, we also provide linear ramp initialisation strategy. This automatically determines a set of `betas` (`beta_singles` and `beta_pairs`), `gammas_singles` and `gammas_pairs` by analogy to a quantum annealing schedule, as we now explain.\n",
    "\n",
    "As usual, we specify the desired number of circuit iterations $p$ we wish to perform. If we were to view this QAOA circuit as a discretised quantum annealing procedure over a total time $T$, we would need to specify $p$ values for the annealing schedule function $s(t)$ - one for each timestep. See the Advanced QAOA parameter classes for a more detailed explanation of quantum annealing, and the meaning of the function $s(t)$.\n",
    "\n",
    "If we choose the annealing schedule $s(t)$ to be a linear function of $t$, then the `betas` will linearly decrease from 0 to $T$, while the `gammas_singles` and `gammas_pairs` (which, in annealing, are not distinguished as separate parameters) will linearly increase. The linear ramp initialisation strategy simply assumes that we are performing a discretised form of quantum annealing, with a linear schedule function $s(t)∝t$, with the slope dependent on the number of steps $p$.\n",
    "\n",
    "Let’s look at a specific example with the `QAOAVariationalStandardParams` class. For reference, we reproduce the corresponding code snippet from `openqaoa.qaoa_parameters.standardparams.py` here."
   ]
  },
  {
   "cell_type": "code",
   "execution_count": 7,
   "metadata": {},
   "outputs": [],
   "source": [
    "linear_ramp_time = 1\n",
    "p = 2\n",
    "# create evenly spaced timelayers at the centers of p intervals\n",
    "dt = linear_ramp_time / p\n",
    "\n",
    "# fill betas, gammas_singles and gammas_pairs\n",
    "betas = np.linspace((dt / linear_ramp_time) * (linear_ramp_time * (1 - 0.5 / p)),\n",
    "                    (dt / linear_ramp_time) * (linear_ramp_time * 0.5 / p), p)\n",
    "gammas = betas[::-1]"
   ]
  },
  {
   "cell_type": "markdown",
   "metadata": {},
   "source": [
    "Let's set up parameters for the case $p=2$ with the Hamiltonian from above"
   ]
  },
  {
   "cell_type": "code",
   "execution_count": 8,
   "metadata": {},
   "outputs": [
    {
     "name": "stdout",
     "output_type": "stream",
     "text": [
      "Standard Parameterisation:\n",
      "\tp: 2\n",
      "Variational Parameters:\n",
      "\tbetas: [0.375 0.125]\n",
      "\tgammas: [0.125 0.375]\n",
      "\n"
     ]
    }
   ],
   "source": [
    "p = 2\n",
    "T = 1 # total time T of the annealing schedule\n",
    "qaoa_descriptor = QAOADescriptor(hamiltonian, mixer_hamiltonian, p=2)\n",
    "params = create_qaoa_variational_params(qaoa_descriptor = qaoa_descriptor, \n",
    "                                        params_type = 'standard', init_type = 'ramp', \n",
    "                                        linear_ramp_time = 1)\n",
    "print(params)"
   ]
  },
  {
   "cell_type": "markdown",
   "metadata": {},
   "source": [
    "As expected for `QAOAVariationalStandardParams`, we get one value for each of `betas` and `gammas` for each timestep up to our specified value of `p`. The timestep length (the duration of each pulse in the circuit) is `dt=0.5`.\n",
    "\n",
    "In the annealing Hamiltonian, in our convention the coefficient of the mixer Hamiltonian is $(1−s(t))$, hence the angles `beta` we obtain here are $[0.5×(1−0.25),0.5×(1−0.75)]=[0.375,0.125]$. In a similar way, we obtain `gammas`$ =[0.125,0.375]$ from the fact that the coefficient of the cost Hamiltonian in the annealing process is `s(t)`.\n",
    "\n",
    "In this example, we explicitly passed in a total annealing time $T$ as an argument to the method. As an important point, if the total annealing time is very large compared to the number of steps $p$, then the QAOA will not perform well, since it would deviate far from the very notion of an adiabatic path between the ground states of the mixer and cost Hamiltonians. Likewise, a short total annealing time would correspond to a rapidly executed schedule, which is also likely to perform poorly.\n",
    "\n",
    "If the user does not pass a value for `linear_ramp_time`, a value is determined automatically from the number of steps $p$ specified. Empirically, we have found that a value $T=0.7×p$ appears to strike a reasonable balance between the two extremes described above, and this is therefore the value we have chosen to implement."
   ]
  },
  {
   "cell_type": "markdown",
   "metadata": {},
   "source": [
    "### Converting between parameterisations"
   ]
  },
  {
   "cell_type": "markdown",
   "metadata": {},
   "source": [
    "We also provide methods allowing parameters belonging to one class (e.g. `QAOAVariationalStandardParams`) to be converted to parameters of another class (e.g. `QAOAVariationalExtendedParams`). For instance, let’s convert the Standard parameters we created in the previous section (with the linear ramp initialisation) to a set of corresponding Extended parameters."
   ]
  },
  {
   "cell_type": "code",
   "execution_count": 9,
   "metadata": {},
   "outputs": [],
   "source": [
    "from openqaoa.qaoa_components.variational_parameters import qaoa_variational_params_converter"
   ]
  },
  {
   "cell_type": "code",
   "execution_count": 10,
   "metadata": {},
   "outputs": [
    {
     "name": "stdout",
     "output_type": "stream",
     "text": [
      "Standard Parameterisation:\n",
      "\tp: 2\n",
      "Variational Parameters:\n",
      "\tbetas: [0.375 0.125]\n",
      "\tgammas: [0.125 0.375]\n",
      "\n"
     ]
    }
   ],
   "source": [
    "print(params)"
   ]
  },
  {
   "cell_type": "code",
   "execution_count": 11,
   "metadata": {},
   "outputs": [],
   "source": [
    "new_params = qaoa_variational_params_converter(target_params_type = 'extended', \n",
    "                        current_params_obj = params)"
   ]
  },
  {
   "cell_type": "code",
   "execution_count": 12,
   "metadata": {},
   "outputs": [
    {
     "name": "stdout",
     "output_type": "stream",
     "text": [
      "Extended Parameterisation:\n",
      "\tp: 2\n",
      "Parameters:\n",
      "\tbetas_singles: [[0.375 0.375 0.375], [0.125 0.125 0.125]]\n",
      "\tbetas_pairs: []\n",
      "\tgammas_singles: [[0.125], [0.375]]\n",
      "\tgammas_pairs: [[0.125 0.125], [0.375 0.375]]\n",
      "\n"
     ]
    }
   ],
   "source": [
    "print(new_params)"
   ]
  },
  {
   "cell_type": "markdown",
   "metadata": {},
   "source": [
    "The `betas`, `gammas_singles` and `gammas_pairs` have been created from the angles contained in the original set of Standard parameters (params).\n",
    "\n",
    "Note that such conversion schemes cannot be implemented between any arbitrary pair of parameter classes. For instance, the conversion from `QAOAVariationalExtendedParams` to `QAOAVariationalStandardParams` is ill-defined: if we try to do this, we get an error message, as shown in this code snippet:"
   ]
  },
  {
   "cell_type": "code",
   "execution_count": 13,
   "metadata": {},
   "outputs": [
    {
     "name": "stdout",
     "output_type": "stream",
     "text": [
      "TypeError : Conversion from <class 'openqaoa.qaoa_components.variational_parameters.extendedparams.QAOAVariationalExtendedParams'> to <class 'openqaoa.qaoa_components.variational_parameters.standardparams.QAOAVariationalStandardParams'> not supported.\n"
     ]
    }
   ],
   "source": [
    "extended_params = create_qaoa_variational_params(qaoa_descriptor = qaoa_descriptor, params_type = 'extended', init_type = 'rand')\n",
    "\n",
    "# An exception is raised when the conversion is not available.\n",
    "try:\n",
    "    qaoa_variational_params_converter('standard', extended_params)\n",
    "except Exception as e:\n",
    "    print(type(e).__name__, ':', e)"
   ]
  },
  {
   "cell_type": "markdown",
   "metadata": {},
   "source": [
    "\n",
    "       ExtendedParams   <--------- FourierExtendedParams\n",
    "              ^                         ^\n",
    "              |                         |\n",
    "    StandardWithBiasParams <------ FourierWithBiasParams\n",
    "              ^                         ^\n",
    "              |                         |\n",
    "        StandardParams  <----------- FourierParams\n",
    "              ^\n",
    "              |\n",
    "        AnnealingParams"
   ]
  },
  {
   "cell_type": "markdown",
   "metadata": {},
   "source": [
    "### Erroneous parameter catching"
   ]
  },
  {
   "cell_type": "markdown",
   "metadata": {},
   "source": [
    "If the user accidentally enters a set of variable parameters that are inconsistent with the problem hyperparameters, the error is either automatically corrected, or flagged as an error for further investigation. For example, suppose we use `QAOAVariationalExtendedParams` for a 3-qubit problem with p=2 timesteps. The shape of the `betas_singles` array we input should be 2×3, but what happens if we instead pass in an array of shape 1×6?"
   ]
  },
  {
   "cell_type": "code",
   "execution_count": 14,
   "metadata": {},
   "outputs": [
    {
     "data": {
      "text/plain": [
       "Extended Parameterisation:\n",
       "\tp: 2\n",
       "Parameters:\n",
       "\tbetas_singles: [[0.1 0.1 0.1], [0.2 0.2 0.2]]\n",
       "\tbetas_pairs: []\n",
       "\tgammas_singles: [[0.1], [0.2]]\n",
       "\tgammas_pairs: [[0.1 0.2], [0.1 0.2]]"
      ]
     },
     "execution_count": 14,
     "metadata": {},
     "output_type": "execute_result"
    }
   ],
   "source": [
    "qaoa_descriptor = QAOADescriptor(hamiltonian, mixer_hamiltonian, p=2)\n",
    "create_qaoa_variational_params(qaoa_descriptor = qaoa_descriptor, \n",
    "                               params_type = 'extended', init_type = 'custom', \n",
    "                               variational_params_dict = {'betas_singles': [0.1, 0.1, 0.1, 0.2, 0.2, 0.2],\n",
    "                                                          'betas_pairs': [],\n",
    "                                                          'gammas_singles': [0.1, 0.2], \n",
    "                                                          'gammas_pairs': [0.1, 0.2, 0.1, 0.2]})"
   ]
  },
  {
   "cell_type": "markdown",
   "metadata": {},
   "source": [
    "The parameters have been reshaped into arrays of the correct dimensions, consistent with the hyperparameters. If, however, we pass in an array whose incorrect shape is likely to result from a more systematic error, this is flagged to the user."
   ]
  },
  {
   "cell_type": "markdown",
   "metadata": {},
   "source": [
    "For example, if we try to run the following code"
   ]
  },
  {
   "cell_type": "raw",
   "metadata": {},
   "source": [
    "create_qaoa_variational_params(qaoa_descriptor = qaoa_descriptor, \n",
    "                               params_type = 'extended', init_type = 'custom', \n",
    "                               variational_params_dict = {'betas_singles': [0.1, 0.1, 0.1, 0.2],\n",
    "                                                          'betas_pairs': [],\n",
    "                                                          'gammas_singles': [0.1, 0.2], \n",
    "                                                          'gammas_pairs': [0.1, 0.2, 0.1, 0.2]})"
   ]
  },
  {
   "cell_type": "markdown",
   "metadata": {},
   "source": [
    "we obtained the error message `ValueError: cannot reshape array of size 4 into shape (2,3)`"
   ]
  },
  {
   "cell_type": "markdown",
   "metadata": {},
   "source": [
    "## Footnotes\n",
    "\n",
    "   1. There are other hyperparameters that we will not consider in this notebook. For example, here we have assumed that the mixer Hamiltonian is simply the sum of Pauli X operators on all qubits. However, one could clearly consider other types of mixers - see for example Ref 3."
   ]
  },
  {
   "cell_type": "markdown",
   "metadata": {},
   "source": [
    "## References"
   ]
  },
  {
   "cell_type": "markdown",
   "metadata": {},
   "source": [
    "1. E. Farhi et al, A Quantum Approximate Optimization Algorithm\n",
    "\n",
    "2. L. Zhou et al, Quantum Approximate Optimization Algorithm: Performance, Mechanism, and Implementation on Near-Term Devices\n",
    "\n",
    "3. Z. Wang et al, XY-mixers: analytical and numerical results for QAOA"
   ]
  }
 ],
 "metadata": {
  "kernelspec": {
<<<<<<< HEAD
   "display_name": "OQ_reviews",
=======
   "display_name": "Python 3 (ipykernel)",
>>>>>>> 6b5265e4
   "language": "python",
   "name": "oq_reviews"
  },
  "language_info": {
   "codemirror_mode": {
    "name": "ipython",
    "version": 3
   },
   "file_extension": ".py",
   "mimetype": "text/x-python",
   "name": "python",
   "nbconvert_exporter": "python",
   "pygments_lexer": "ipython3",
   "version": "3.10.6"
  },
  "vscode": {
   "interpreter": {
    "hash": "ca1321c70a485a32aecab049b98d903d5529437aecefada7d0bd242852f302ba"
   }
  }
 },
 "nbformat": 4,
 "nbformat_minor": 4
}<|MERGE_RESOLUTION|>--- conflicted
+++ resolved
@@ -687,11 +687,7 @@
  ],
  "metadata": {
   "kernelspec": {
-<<<<<<< HEAD
-   "display_name": "OQ_reviews",
-=======
    "display_name": "Python 3 (ipykernel)",
->>>>>>> 6b5265e4
    "language": "python",
    "name": "oq_reviews"
   },

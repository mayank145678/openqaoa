--- conflicted
+++ resolved
@@ -687,11 +687,7 @@
  ],
  "metadata": {
   "kernelspec": {
-<<<<<<< HEAD
-   "display_name": "Python 3",
-=======
    "display_name": "openqaoa",
->>>>>>> bff27d47
    "language": "python",
    "name": "python3"
   },
@@ -705,19 +701,11 @@
    "name": "python",
    "nbconvert_exporter": "python",
    "pygments_lexer": "ipython3",
-<<<<<<< HEAD
    "version": "3.9.10 (tags/v3.9.10:f2f3f53, Jan 17 2022, 15:14:21) [MSC v.1929 64 bit (AMD64)]"
   },
   "vscode": {
    "interpreter": {
     "hash": "59dc13c3fd18ac288fa420f09b5c0cff03e58839a858922e305c65ae6c5d1fc6"
-=======
-   "version": "3.8.13"
-  },
-  "vscode": {
-   "interpreter": {
-    "hash": "d2582286b70c3b030a2fde61b871db03dec7fee33191883f4394b540a2eb90c7"
->>>>>>> bff27d47
    }
   }
  },

--- conflicted
+++ resolved
@@ -1421,59 +1421,23 @@
                 error = True
             assert error, f"param_type={q.circuit_properties.param_type}. `evaluate_circuit` should raise an error when passing a dict with a value longer than it should"
 
-<<<<<<< HEAD
-            # evaluate the circuit without optimizing and passing any param, it should raise an error
-=======
             # evaluate the circuit without passing any param, it should raise an error
->>>>>>> ec54f47d
             error = False
             try:
                 q.evaluate_circuit()
             except Exception:
                 error = True
-<<<<<<< HEAD
-            assert error, f"param_type={q.circuit_properties.param_type}. `evaluate_circuit` should raise an error when not optimization has happened and not passing any param"
-
-            # optimize the qaoa object and evaluate the circuit without passing any param, the cost should be the same
-            q.optimize()
-            result = q.evaluate_circuit()
-            assert result['cost'] == q.result.optimized['cost'], f"param_type={q.circuit_properties.param_type}. `evaluate_circuit` should return the same cost as the result.cost attribute"
-
-            # it should also work if you pass the params as a list
-            optimized_params = q.result.optimized['angles']
-            result = q.evaluate_circuit(optimized_params)
-            assert result['cost'] == q.result.optimized['cost'], \
-            f"param_type={q.circuit_properties.param_type}. `evaluate_circuit` should return the same cost as the result.cost attribute, when passing the optimized params as a list"
-
-            # it should also work if you pass the params as a dictionary
-            dictionary = q.variate_params.asdict()
-            optimized_params_ = optimized_params.copy()
-            for key in dictionary.keys(): # create the dictionary with the optimized values
-                dictionary[key] = np.array([optimized_params_.pop(0) for _ in range(dictionary[key].size)]).reshape(dictionary[key].shape)
-            result = q.evaluate_circuit(dictionary)
-            assert result['cost'] == q.result.optimized['cost'], \
-            f"param_type={q.circuit_properties.param_type}. `evaluate_circuit` should return the same cost as the result.cost attribute, when passing the optimized params as a dictionary"
-=======
             assert error, f"param_type={q.circuit_properties.param_type}. `evaluate_circuit` should raise an error when not passing any param"
 
->>>>>>> ec54f47d
 
         # check that it works with shots
         q = QAOA()
         device = create_device(location="local", name='qiskit.qasm_simulator')
         q.set_device(device)
-<<<<<<< HEAD
-        q.set_circuit_properties(p=3, param_type="standard", init_type='rand')
-        q.compile(problem) 
-        q.optimize()
-        result = q.evaluate_circuit()
-        assert isinstance(result['counts'], dict), "When using a shot-based simulator, `evaluate_circuit` should return a dcit of counts"
-=======
         q.set_circuit_properties(p=3)
         q.compile(problem) 
         result = q.evaluate_circuit([1,2,1,2,1,2])
         assert isinstance(result['counts'], dict), "When using a shot-based simulator, `evaluate_circuit` should return a dict of counts"
->>>>>>> ec54f47d
         assert not "state" in result, "When using a shot-based simulator, `evaluate_circuit` should not return a state"
         assert abs(result['cost']) >= 0, "When using a shot-based simulator, `evaluate_circuit` should return a cost"
         assert abs(result['uncertainty']) > 0, "When using a shot-based simulator, `evaluate_circuit` should return an uncertanty"
@@ -1496,16 +1460,9 @@
         q = QAOA()
         device = create_device(location="local", name='analytical_simulator')
         q.set_device(device)
-<<<<<<< HEAD
-        q.set_circuit_properties(p=1, param_type="standard", init_type='rand')
-        q.compile(problem)
-        q.optimize()
-        result = q.evaluate_circuit()
-=======
         q.set_circuit_properties(p=1, param_type="standard")
         q.compile(problem)
         result = q.evaluate_circuit([1,2])
->>>>>>> ec54f47d
         assert list(result.keys()) == ['cost'], "When using an analytical simulator, `evaluate_circuit` should return only the cost"
         assert abs(result['cost']) >= 0, "When using an analytical simulator, `evaluate_circuit` should return a cost"
 

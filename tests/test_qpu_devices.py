--- conflicted
+++ resolved
@@ -43,26 +43,20 @@
 
         device_obj = DeviceQiskit(device_name="ibmq_manila")
         device_obj.check_connection()
-        
+
         provider_instances = device_obj.provider.instances()
-        
+
         if len(provider_instances) >= 2:
-            
+
             for each_item in provider_instances[:2]:
-                
-                [hub, group, project] = each_item.split('/')
-                device_obj2 = DeviceQiskit(device_name="ibmq_manila", hub=hub, group=group, project=project)
+
+                [hub, group, project] = each_item.split("/")
+                device_obj2 = DeviceQiskit(
+                    device_name="ibmq_manila", hub=hub, group=group, project=project
+                )
                 device_obj2.check_connection()
-        
+
                 self.assertEqual(device_obj2.provider._account.instance, each_item)
-
-<<<<<<< HEAD
-        self.assertEqual(device_obj.provider.credentials.hub, self.HUB)
-        self.assertEqual(device_obj.provider.credentials.group, self.GROUP)
-        self.assertEqual(device_obj.provider.credentials.project, self.PROJECT)
-
-=======
->>>>>>> d353fe41
 
     @pytest.mark.api
     def test_check_connection_provider_no_backend_wrong_hub_group_project(self):
@@ -189,15 +183,15 @@
     For any tests using provided credentials, the tests will only pass if those
     details provided are correct/valid with AWS Braket.
     """
-    
+
     @pytest.mark.braket_api
     def test_changing_aws_region(self):
-        
+
         device_obj = DeviceAWS(
-          device_name='arn:aws:braket:::device/quantum-simulator/amazon/sv1',
-          aws_region='us-east-1'
-        )
-        
+            device_name="arn:aws:braket:::device/quantum-simulator/amazon/sv1",
+            aws_region="us-east-1",
+        )
+
         device_obj.check_connection()
         default_region = device_obj.aws_region
 
@@ -210,9 +204,9 @@
 
         device_obj.check_connection()
         custom_region = device_obj.aws_region
-        
-        self.assertEqual('us-west-1', custom_region)
-        
+
+        self.assertEqual("us-west-1", custom_region)
+
     @pytest.mark.braket_api
     def test_changing_s3_bucket_names(self):
 
@@ -223,10 +217,10 @@
 
         device_obj.check_connection()
         custom_bucket = device_obj.s3_bucket_name
-        
-        self.assertEqual('random_new_name', custom_bucket)
-        
-    @pytest.mark.braket_api      
+
+        self.assertEqual("random_new_name", custom_bucket)
+
+    @pytest.mark.braket_api
     def test_check_connection_provider_no_backend_provided_credentials(self):
 
         """
@@ -241,7 +235,6 @@
         self.assertEqual(device_obj.provider_connected, True)
         self.assertEqual(device_obj.qpu_connected, None)
 
-
     @pytest.mark.braket_api
     def test_check_connection_provider_right_backend_provided_credentials(self):
 
@@ -262,7 +255,6 @@
         self.assertEqual(device_obj.check_connection(), True)
         self.assertEqual(device_obj.provider_connected, True)
         self.assertEqual(device_obj.qpu_connected, True)
-
 
     @pytest.mark.braket_api
     def test_check_connection_provider_wrong_backend_provided_credentials(self):
@@ -335,12 +327,14 @@
                 self.assertEqual(device_obj.check_connection(), False)
                 self.assertEqual(device_obj.provider_connected, False)
                 self.assertEqual(device_obj.qpu_connected, None)
-        
-    @pytest.mark.api      
-    def test_check_connection_provider_no_backend_provided_resource_id_and_az_location(self):
-        
-        """
-        If no information about the device name, but the resource id and azure 
+
+    @pytest.mark.api
+    def test_check_connection_provider_no_backend_provided_resource_id_and_az_location(
+        self,
+    ):
+
+        """
+        If no information about the device name, but the resource id and azure
         location used are correct, check_connection should return True.
         The provider_connected attribute should be updated to True.
         """
@@ -354,10 +348,12 @@
         self.assertEqual(device_obj.qpu_connected, None)
 
     @pytest.mark.api
-    def test_check_connection_provider_right_backend_provided_resource_id_and_az_location(self):
-
-        """
-        If the correct device name is provided and the resource id and azure 
+    def test_check_connection_provider_right_backend_provided_resource_id_and_az_location(
+        self,
+    ):
+
+        """
+        If the correct device name is provided and the resource id and azure
         location used are correct, check_connection should return True.
         The provider_connected attribute should be updated to True.
         The qpu_connected attribute should be updated to True.
@@ -381,10 +377,12 @@
         self.assertEqual(device_obj.qpu_connected, True)
 
     @pytest.mark.api
-    def test_check_connection_provider_wrong_backend_provided_resource_id_and_az_location(self):
-        
-        """
-        If device name provided is incorrect, and not empty, and the resource id 
+    def test_check_connection_provider_wrong_backend_provided_resource_id_and_az_location(
+        self,
+    ):
+
+        """
+        If device name provided is incorrect, and not empty, and the resource id
         and azure location used are correct, check_connection should return False.
         The provider_connected attribute should be updated to True.
         The qpu_connected attribute should be updated to False.

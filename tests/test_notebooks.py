"""
Tests to run the notebooks. They work by converting the notebooks
to a python script via nbconvert and then running the resulting .py file.
"""
import nbformat
from nbconvert.preprocessors import ExecutePreprocessor
import pytest

import sys, os

myPath = os.path.dirname(os.path.abspath(__file__))
sys.path.insert(0, myPath + "/../")


def notebook_test_function(name):

    with open(name, encoding="utf-8") as f:
        nb = nbformat.read(f, as_version=4)

    ep = ExecutePreprocessor(timeout=600, kernel_name="env")

    ep.preprocess(nb)


# @pytest.mark.notebook
def test_01_workflows_example():
    notebook_test_function("./examples/01_workflows_example.ipynb")


# @pytest.mark.notebook
def test_02_simulators_comparison():
    notebook_test_function("./examples/02_simulators_comparison.ipynb")


@pytest.mark.qpu
def test_03_qaoa_on_qpus():
    notebook_test_function("./examples/03_qaoa_on_qpus.ipynb")


# @pytest.mark.notebook
def test_04_qaoa_variational_parameters():
    notebook_test_function("./examples/04_qaoa_variational_parameters.ipynb")


# @pytest.mark.notebook
def test_05_advanced_parameterization():
    notebook_test_function("./examples/05_advanced_parameterization.ipynb")


# @pytest.mark.notebook
def test_06_fast_qaoa_simulator():
    notebook_test_function("./examples/06_fast_qaoa_simulator.ipynb")


# @pytest.mark.notebook
def test_07_cost_landscapes_w_manual_mode():
    notebook_test_function("./examples/07_cost_landscapes_w_manual_mode.ipynb")


# @pytest.mark.notebook
def test_08_results_example():
    notebook_test_function("./examples/08_results_example.ipynb")


def test_09_RQAOA_example():
    notebook_test_function("./examples/09_RQAOA_example.ipynb")


@pytest.mark.qpu
def test_10_workflows_on_Amazon_braket():
    notebook_test_function("./examples/10_workflows_on_Amazon_braket.ipynb")


def test_11_Mixer_example():
    notebook_test_function("./examples/11_Mixer_example.ipynb")


def test_X_dumping_data():
    notebook_test_function("./examples/X_dumping_data.ipynb")

<<<<<<< HEAD
def test_X_optimizers():
    notebook_test_function("./examples/X_optimizers.ipynb")
       
=======

>>>>>>> 78f2c596
### Community Tutorials

# @pytest.mark.notebook
def test_tutorial_quantum_approximate_optimization_algorithm():
    notebook_test_function(
        "./examples/community_tutorials/01_tutorial_quantum_approximate_optimization_algorithm.ipynb"
    )


# @pytest.mark.notebook
def test_docplex_example():
    notebook_test_function("./examples/community_tutorials/02_docplex_example.ipynb")


# @pytest.mark.notebook
def test_portfolio_optimization():
    notebook_test_function(
        "./examples/community_tutorials/03_portfolio_optimization.ipynb"
    )


# @pytest.mark.notebook
def test_binpacking():
    notebook_test_function("./examples/community_tutorials/04_binpacking.ipynb")<|MERGE_RESOLUTION|>--- conflicted
+++ resolved
@@ -78,13 +78,11 @@
 def test_X_dumping_data():
     notebook_test_function("./examples/X_dumping_data.ipynb")
 
-<<<<<<< HEAD
+
 def test_X_optimizers():
     notebook_test_function("./examples/X_optimizers.ipynb")
        
-=======
-
->>>>>>> 78f2c596
+       
 ### Community Tutorials
 
 # @pytest.mark.notebook

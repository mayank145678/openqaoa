import unittest
import networkx as nx
import numpy as np
from random import randint, random
from openqaoa.problems import (
    NumberPartition,
    QUBO,
    TSP,
    Knapsack,
    ShortestPath,
    SlackFreeKnapsack,
    MaximumCut,
    MinimumVertexCover,
<<<<<<< HEAD
    PortfolioOptimization
=======
    MIS,
    BinPacking,
>>>>>>> 56bd50c0
)
from openqaoa.utilities import convert2serialize
from openqaoa.problems.helper_functions import create_problem_from_dict


def terms_list_equality(terms_list1, terms_list2):
    """
    Check the terms equality between two terms list
    where the order of edges do not matter.
    """
    if len(terms_list1) != len(terms_list2):
        bool = False
    else:
        for term1, term2 in zip(terms_list1, terms_list2):
            bool = True if (term1 == term2 or term1 == term2[::-1]) else False

    return bool

def terms_list_isclose(terms_list1, terms_list2):
    """
    Check if the distance between two terms list
    where the order of edges do not matter.
    """
    if len(terms_list1) != len(terms_list2):
        bool = False
    else:
        for term1, term2 in zip(terms_list1, terms_list2):
            bool = True if np.isclose(term1, term2) or np.isclose(term1, term2[::-1]) else False

    return bool


class TestProblem(unittest.TestCase):

    # TESTING QUBO CLASS METHODS
    def test_qubo_terms_and_weight_same_size(self):
        """
        Test that creating a QUBO problem with invalid terms and weights
        sizes raises an exception and check the constant is detected correctly
        """
        n = 2
        terms_wrong = [[0], [1]]
        terms_correct = [[0], [1], []]
        weights = [1, 2, 3]

        with self.assertRaises(ValueError):
            qubo_problem = QUBO(n, terms_wrong, weights)

        qubo_problem = QUBO(n, terms_correct, weights)
        self.assertEqual(qubo_problem.constant, 3)

    def test_qubo_cleaning_terms(self):
        """Test that cleaning terms works for a QUBO problem"""
        terms = [[1, 2], [0], [2, 3], [2, 1], [0]]
        weights = [3, 4, -3, -2, -1]

        cleaned_terms = [[1, 2], [0], [2, 3]]
        self.assertEqual(QUBO.clean_terms_and_weights(terms, weights)[0], cleaned_terms)

    def test_qubo_cleaning_weights(self):
        """Test that cleaning weights works for a QUBO problem"""
        terms = [[1, 2], [0], [2, 3], [2, 1], [0]]
        weights = [3, 4, -3, -2, -1]

        cleaned_weights = [1, 3, -3]
        self.assertEqual(
            QUBO.clean_terms_and_weights(terms, weights)[1], cleaned_weights
        )

    def test_qubo_ising_conversion(self):
        """Test that conversion to Ising formulation works for a QUBO problem"""
        # Small instance
        n = 2
        terms = [[1, 1], [0, 0]]
        weights = [3, 4]

        expected_ising_terms = [[0], [1], []]
        expected_ising_weights = [-2, -1.5, 3.5]

        ising_terms, ising_weights = QUBO.convert_qubo_to_ising(n, terms, weights)
        self.assertEqual(expected_ising_terms, ising_terms)
        self.assertEqual(expected_ising_weights, ising_weights)

        # Larger instance
        n = 4
        terms = [[1, 2], [0], [2, 3], [2, 1], [0]]
        weights = [3, 4, -3, -2, -1]

        expected_ising_terms = [[1, 2], [2, 3], [2, 1], [0], [1], [2], [3], []]
        expected_ising_weights = [0.75, -0.75, -0.5, -1.5, -0.25, 0.5, 0.75, 1.0]

        ising_terms, ising_weights = QUBO.convert_qubo_to_ising(n, terms, weights)
        self.assertEqual(expected_ising_terms, ising_terms)
        self.assertEqual(expected_ising_weights, ising_weights)

    def test_qubo_type_checking(self):
        """
        Checks if the type-checking returns the right error.
        """

        # n type-check
        n_list = [1.5, "test", [], (), {}, np.array(1)]
        terms = [[0], []]
        weights = [1, 2]

        with self.assertRaises(TypeError) as e:
            for each_n in n_list:
                QUBO(each_n, terms, weights)
            self.assertEqual(
                "The input parameter, n, has to be of type int", str(e.exception)
            )

        n_list = [-1, 0]
        with self.assertRaises(TypeError) as e:
            for each_n in n_list:
                QUBO(each_n, terms, weights)
            self.assertEqual(
                "The input parameter, n, must be a positive integer greater than 0",
                str(e.exception),
            )

        # weights type-check
        n = 1
        terms = [[0], []]
        weights_list = [{"test": "oh", "test1": "oh"}, np.array([1, 2])]

        for each_weights in weights_list:
            with self.assertRaises(TypeError) as e:
                QUBO(n, terms, each_weights)
            self.assertEqual(
                "The input parameter weights must be of type of list or tuple",
                str(e.exception),
            )

        weights_list = [["test", "oh"], [np.array(1), np.array(2)]]
        for each_weights in weights_list:
            with self.assertRaises(TypeError) as e:
                QUBO(n, terms, each_weights)
            self.assertEqual(
                "The elements in weights list must be of type float or int.",
                str(e.exception),
            )

        # terms type-check
        n = 1
        terms_list = [{"test": [0], "test1": []}]
        weights = [1, 2]
        for each_terms in terms_list:
            with self.assertRaises(TypeError) as e:
                QUBO(n, each_terms, weights)
            self.assertEqual(
                "The input parameter terms must be of type of list or tuple",
                str(e.exception),
            )

    def test_qubo_metadata(self):
        """Test that metadata is correctly stored"""
        qubo_problem = QUBO.random_instance(3)
        qubo_problem.set_metadata({"tag1": "value1", "tag2": "value2"})
        qubo_problem.set_metadata({"tag2": "value2.0"})

        assert (
            qubo_problem.metadata["tag1"] == "value1"
        ), "qubo metadata is not well set"
        assert (
            qubo_problem.metadata["tag2"] == "value2.0"
        ), "qubo metadata is not well set, should have overwritten previous value"

        error = False
        try:
            qubo_problem.set_metadata({"tag10": complex(1, 2)})
        except:
            error = True
        assert (
            error
        ), "Should have thrown an error when setting metadata that is not json serializable"

        error = False
        try:
            qubo_problem.set_metadata({(1, 2): "value"})
        except:
            error = True
        assert (
            error
        ), "Should have thrown an error when setting key metadata that is not json serializable"

    def test_qubo_problem_instance_serializable(self):
        """test that when problem instance is not serializable, it throws an error"""

        qubo = QUBO.random_instance(3)

        error = False
        try:
            qubo.problem_instance = {"tag10": complex(1, 2)}
        except:
            error = True
        assert (
            error
        ), "Should have thrown an error when setting qubo problem instance that is not json serializable"

        error = False
        try:
            qubo.problem_instance = {(1, 2): "value"}
        except:
            error = True
        assert (
            error
        ), "Should have thrown an error when setting key qubo problem instance that is not json serializable"

    # TESTING NUMBER PARITION CLASS

    def test_number_partitioning_terms_weights_constant(self):
        """Test that Number Partitioning creates the correct terms, weights, constant"""
        list_numbers = [1, 2, 3]
        expected_terms = [[0, 1], [0, 2], [1, 2]]
        expected_weights = [4, 6, 12]
        expected_constant = 14

        np_problem = NumberPartition(list_numbers)
        qubo_problem = np_problem.qubo

        self.assertTrue(terms_list_equality(qubo_problem.terms, expected_terms))
        self.assertEqual(qubo_problem.weights, expected_weights)
        self.assertEqual(qubo_problem.constant, expected_constant)

    def test_number_partitioning_random_problem(self):
        """Test randomly generated NumberPartition problem"""
        # regenerate the same numbers randomly
        rng = np.random.default_rng(1234)
        random_numbers_list = list(map(int, rng.integers(1, 10, size=5)))
        manual_np_prob = NumberPartition(random_numbers_list).qubo

        np_prob_random = NumberPartition.random_instance(n_numbers=5, seed=1234).qubo

        self.assertTrue(terms_list_equality(np_prob_random.terms, manual_np_prob.terms))
        self.assertEqual(np_prob_random.weights, manual_np_prob.weights)
        self.assertEqual(np_prob_random.constant, manual_np_prob.constant)

    def test_num_part_type_checking(self):
        """
        Checks if the type-checking returns the right error.
        """

        # numbers type-check
        numbers_list = [(1, 2), {"test": 1, "test1": 2}, np.array([1, 2])]

        for each_number in numbers_list:
            with self.assertRaises(TypeError) as e:
                NumberPartition(numbers=each_number)
            self.assertEqual(
                "The input parameter, numbers, has to be a list", str(e.exception)
            )

        numbers_list = [[0.1, 1], [np.array(1), np.array(2)]]

        for each_number in numbers_list:
            with self.assertRaises(TypeError) as e:
                NumberPartition(numbers=each_number)
            self.assertEqual(
                "The elements in numbers list must be of type int.", str(e.exception)
            )

    # TESTING MAXIMUMCUT CLASS

    def test_maximumcut_terms_weights_constant(self):
        """Test that MaximumCut creates a correct QUBO from the provided graph"""

        gr = nx.generators.random_graphs.fast_gnp_random_graph(n=10, p=0.8)
        gr_edges = [list(edge) for edge in gr.edges()]
        gr_weights = [1] * len(gr_edges)

        maxcut_prob_qubo = MaximumCut(gr).qubo

        self.assertTrue(terms_list_equality(gr_edges, maxcut_prob_qubo.terms))
        self.assertEqual(gr_weights, maxcut_prob_qubo.weights)
        self.assertEqual(0, maxcut_prob_qubo.constant)

    def test_maximumcut_random_problem(self):
        """Test MaximumCut random instance method"""

        seed = 1234
        gr = nx.generators.random_graphs.fast_gnp_random_graph(n=10, p=0.8, seed=seed)
        maxcut_manual_prob = MaximumCut(gr).qubo

        np.random.seed(1234)
        maxcut_random_prob = MaximumCut.random_instance(
            n_nodes=10, edge_probability=0.8, seed=seed
        ).qubo

        self.assertTrue(
            terms_list_equality(maxcut_manual_prob.terms, maxcut_random_prob.terms)
        )
        self.assertEqual(maxcut_manual_prob.weights, maxcut_random_prob.weights)
        self.assertEqual(maxcut_manual_prob.constant, maxcut_random_prob.constant)

    def test_maximumcut_type_checking(self):
        """
        Checks if the type-checking returns the right error.
        """

        # graph type-check
        graph_list = [(1, 2), {"node1": 1, "node2": 2}, np.array([1, 2])]

        for each_graph in graph_list:
            with self.assertRaises(TypeError) as e:
                MaximumCut(G=each_graph)
            self.assertEqual(
                "Input problem graph must be a networkx Graph.", str(e.exception)
            )

    # TESTING KNAPSACK CLASS

    def test_knapsack_terms_weights_constant(self):
        """Test that Knapsack creates the correct QUBO problem"""

        values = [2, 4, 3, 5]
        weights = [3, 6, 9, 1]
        weight_capacity = 15
        n_qubits = len(values) + int(np.ceil(np.log2(weight_capacity)))
        penalty = 2 * max(values)
        knap_terms = [
            [0, 1],
            [0, 2],
            [0, 3],
            [1, 2],
            [1, 3],
            [2, 3],
            [4, 5],
            [4, 6],
            [4, 7],
            [5, 6],
            [5, 7],
            [6, 7],
            [0, 4],
            [0, 5],
            [0, 6],
            [0, 7],
            [1, 4],
            [1, 5],
            [1, 6],
            [1, 7],
            [2, 4],
            [2, 5],
            [2, 6],
            [2, 7],
            [3, 4],
            [3, 5],
            [3, 6],
            [3, 7],
            [0],
            [1],
            [2],
            [3],
            [4],
            [5],
            [6],
            [7],
        ]
        knap_weights = [
            10.0,
            20.0,
            40.0,
            40.0,
            80.0,
            160.0,
            90.0,
            135.0,
            15.0,
            270.0,
            30.0,
            45.0,
            15.0,
            30.0,
            45.0,
            5.0,
            30.0,
            60.0,
            90.0,
            10.0,
            60.0,
            120.0,
            180.0,
            20.0,
            120.0,
            240.0,
            360.0,
            40.0,
            -20.0,
            -40.0,
            -80.0,
            -160.0,
            -59.0,
            -118.0,
            -178.5,
            -17.5,
        ]
        knap_constant = 563.0

        knapsack_prob_qubo = Knapsack(values, weights, weight_capacity, penalty).qubo

        self.assertTrue(terms_list_equality(knap_terms, knapsack_prob_qubo.terms))
        self.assertEqual(knap_weights, knapsack_prob_qubo.weights)
        self.assertEqual(knap_constant, knapsack_prob_qubo.constant)
        self.assertEqual(n_qubits, knapsack_prob_qubo.n)

    def test_knapsack_random_problem(self):
        """Test random instance method of Knapsack problem class"""

        rng = np.random.default_rng(1234)
        n_items = 5
        values = list(map(int, rng.integers(1, n_items, size=n_items)))
        weights = list(map(int, rng.integers(1, n_items, size=n_items)))
        weight_capacity = int(
            rng.integers(np.min(weights) * n_items, np.max(weights) * n_items)
        )
        penalty = 2 * np.max(values)

        knap_manual = Knapsack(values, weights, weight_capacity, int(penalty)).qubo

        knap_random_instance = Knapsack.random_instance(n_items=n_items, seed=1234).qubo

        self.assertTrue(
            terms_list_equality(knap_manual.terms, knap_random_instance.terms)
        )
        self.assertEqual(knap_manual.weights, knap_random_instance.weights)
        self.assertEqual(knap_manual.constant, knap_random_instance.constant)
        self.assertEqual(knap_manual.n, knap_random_instance.n)

    def test_knapsack_random_problem_smallsize(self):
        """Test random instance method of Knapsack problem class"""

        rng = np.random.default_rng(1234)
        n_items = 3
        values = list(map(int, rng.integers(1, n_items, size=n_items)))
        weights = list(map(int, rng.integers(1, n_items, size=n_items)))
        weight_capacity = int(
            rng.integers(np.min(weights) * n_items, np.max(weights) * n_items)
        )
        penalty = 2 * np.max(values)

        knap_manual = Knapsack(values, weights, weight_capacity, int(penalty)).qubo

        knap_random_instance = Knapsack.random_instance(n_items=n_items, seed=1234).qubo

        self.assertTrue(
            terms_list_equality(knap_manual.terms, knap_random_instance.terms)
        )
        self.assertEqual(knap_manual.weights, knap_random_instance.weights)
        self.assertEqual(knap_manual.constant, knap_random_instance.constant)
        self.assertEqual(knap_manual.n, knap_random_instance.n)

    def test_knapsack_type_checking(self):
        """
        Checks if the type-checking returns the right error.
        """

        # values type-check
        weights = [1, 2]
        weight_capacity = 5
        penalty = 0.1
        values_list = [(1, 2), {"test": "oh", "test1": "oh"}, np.array([1, 2])]

        for each_values in values_list:
            with self.assertRaises(TypeError) as e:
                Knapsack(each_values, weights, weight_capacity, penalty)
            self.assertEqual(
                "The input parameter, values, has to be a list", str(e.exception)
            )

        values_list = [["test", "oh"], [np.array(1), np.array(2)], [0.1, 0.5]]
        for each_values in values_list:
            with self.assertRaises(TypeError) as e:
                Knapsack(each_values, weights, weight_capacity, penalty)
            self.assertEqual(
                "The elements in values list must be of type int.", str(e.exception)
            )

        # weights type-check
        values = [1, 2]
        weight_capacity = 5
        penalty = 0.1
        weights_list = [(1, 2), {"test": "oh", "test1": "oh"}, np.array([1, 2])]

        for each_weights in weights_list:
            with self.assertRaises(TypeError) as e:
                Knapsack(values, each_weights, weight_capacity, penalty)
            self.assertEqual(
                "The input parameter, weights, has to be a list", str(e.exception)
            )

        weights_list = [["test", "oh"], [np.array(1), np.array(2)], [0.1, 0.5]]
        for each_weights in weights_list:
            with self.assertRaises(TypeError) as e:
                Knapsack(values, each_weights, weight_capacity, penalty)
            self.assertEqual(
                "The elements in weights list must be of type int.", str(e.exception)
            )

        # weight capacity type-check
        values = [1, 2]
        weights = [1, 2]
        weight_capacity_list = [0.5, np.array(1), np.array(0.5), "oh"]
        penalty = 0.1

        for each_weight_capacity in weight_capacity_list:
            with self.assertRaises(TypeError) as e:
                Knapsack(values, weights, each_weight_capacity, penalty)
            self.assertEqual(
                "The input parameter, weight_capacity, has to be of type int",
                str(e.exception),
            )

        with self.assertRaises(TypeError) as e:
            Knapsack(values, weights, -1, penalty)
        self.assertEqual(
            "The input parameter, weight_capacity, must be a positive integer greater than 0",
            str(e.exception),
        )

        # penalty capacity type-check
        values = [1, 2]
        weights = [1, 2]
        penalty_list = [np.array(1), np.array(0.5), "oh"]
        weight_capacity = 5

        for each_penalty in penalty_list:
            with self.assertRaises(TypeError) as e:
                Knapsack(values, weights, weight_capacity, each_penalty)
            self.assertEqual(
                "The input parameter, penalty, has to be of type float or int",
                str(e.exception),
            )

    # TESTING SLACKFREEKNAPSACK CLASS

    def test_slackfreeknapsack_terms_weights_constant(self):
        """Test that SlackFree Knapsack creates the correct QUBO problem"""

        values = [2, 4, 3, 5]
        weights = [3, 6, 9, 1]
        weight_capacity = 15
        n_qubits = len(values)
        penalty = 2 * max(values)
        slknap_terms = [
            [0, 1],
            [0, 2],
            [0, 3],
            [1, 2],
            [1, 3],
            [2, 3],
            [0],
            [1],
            [2],
            [3],
        ]
        slknap_weights = [
            90.0,
            135.0,
            15.0,
            270.0,
            30.0,
            45.0,
            166.0,
            332.0,
            496.5,
            57.5,
        ]
        slknap_constant = 613.0

        slknapsack_prob_qubo = SlackFreeKnapsack(
            values, weights, weight_capacity, penalty
        ).qubo

        self.assertTrue(terms_list_equality(slknap_terms, slknapsack_prob_qubo.terms))
        self.assertEqual(slknap_weights, slknapsack_prob_qubo.weights)
        self.assertEqual(slknap_constant, slknapsack_prob_qubo.constant)
        self.assertEqual(n_qubits, slknapsack_prob_qubo.n)

    def test_slackfreeknapsack_random_problem(self):
        """Test random instance method of SlackFree Knapsack problem class"""

        rng = np.random.default_rng(1234)
        n_items = 5
        values = list(map(int, rng.integers(1, n_items, size=n_items)))
        weights = list(map(int, rng.integers(1, n_items, size=n_items)))
        weight_capacity = int(
            rng.integers(np.min(weights) * n_items, np.max(weights) * n_items)
        )
        penalty = 2 * np.max(values)

        slknap_manual = SlackFreeKnapsack(
            values, weights, weight_capacity, int(penalty)
        ).qubo

        slknap_random_instance = SlackFreeKnapsack.random_instance(
            n_items=n_items, seed=1234
        ).qubo

        self.assertTrue(
            terms_list_equality(slknap_manual.terms, slknap_random_instance.terms)
        )
        self.assertEqual(slknap_manual.weights, slknap_random_instance.weights)
        self.assertEqual(slknap_manual.constant, slknap_random_instance.constant)
        self.assertEqual(slknap_manual.n, slknap_random_instance.n)

    # TESTING MINIMUMVERTEXCOVER CLASS

    def test_mvc_terms_weights_constant(self):
        """Test terms,weights,constant of QUBO generated by MVC class"""

        mvc_terms = [
            [0, 3],
            [0, 4],
            [1, 2],
            [1, 3],
            [2, 4],
            [3, 4],
            [0],
            [1],
            [2],
            [3],
            [4],
        ]
        mvc_weights = [1.25, 1.25, 1.25, 1.25, 1.25, 1.25, 2.0, 2.0, 2.0, 3.25, 3.25]
        mvc_constant = 10.0

        gr = nx.generators.fast_gnp_random_graph(5, 0.8, seed=1234)
        mvc_prob = MinimumVertexCover(gr, field=1.0, penalty=5).qubo

        self.assertTrue(terms_list_equality(mvc_terms, mvc_prob.terms))
        self.assertEqual(mvc_weights, mvc_prob.weights)
        self.assertEqual(mvc_constant, mvc_prob.constant)

    def test_mvc_random_problem(self):
        """Test the random_instance method of MVC class"""
        mvc_terms = [
            [0, 3],
            [0, 4],
            [1, 2],
            [1, 3],
            [2, 4],
            [3, 4],
            [0],
            [1],
            [2],
            [3],
            [4],
        ]
        mvc_weights = [2.5, 2.5, 2.5, 2.5, 2.5, 2.5, 4.5, 4.5, 4.5, 7.0, 7.0]
        mvc_constant = 17.5

        mvc_prob_random = MinimumVertexCover.random_instance(
            n_nodes=5, edge_probability=0.8, seed=1234
        ).qubo

        self.assertTrue(terms_list_equality(mvc_terms, mvc_prob_random.terms))
        self.assertEqual(mvc_weights, mvc_prob_random.weights)
        self.assertEqual(mvc_constant, mvc_prob_random.constant)

    def test_mvc_type_checking(self):
        """
        Checks if the type-checking returns the right error.
        """

        # graph type-check
        graph_list = [(1, 2), {"node1": 1, "node2": 2}, np.array([1, 2])]
        field = 0.1
        penalty = 0.1

        for each_graph in graph_list:
            with self.assertRaises(TypeError) as e:
                MinimumVertexCover(each_graph, field, penalty)
            self.assertEqual(
                "Input problem graph must be a networkx Graph.", str(e.exception)
            )

        # field capacity type-check
        graph = nx.circulant_graph(6, [1])
        field_list = [np.array(1), np.array(0.5), "oh"]
        penalty = 0.1

        for each_field in field_list:
            with self.assertRaises(TypeError) as e:
                MinimumVertexCover(graph, each_field, penalty)
            self.assertEqual(
                "The input parameter, field, has to be of type float or int",
                str(e.exception),
            )

        # penalty capacity type-check
        graph = nx.circulant_graph(6, [1])
        field = 0.1
        penalty_list = [np.array(1), np.array(0.5), "oh"]

        for each_penalty in penalty_list:
            with self.assertRaises(TypeError) as e:
                MinimumVertexCover(graph, field, each_penalty)
            self.assertEqual(
                "The input parameter, penalty, has to be of type float or int",
                str(e.exception),
            )

    # TESTING TSP PROBLEM CLASS

    def test_tsp_terms_weights_constant(self):
        """Testing TSP problem creation"""
        city_coordinates = [(4, 1), (4, 4), (3, 3), (1, 3.5)]
        expected_terms = [
            [0, 3],
            [1, 4],
            [2, 5],
            [0, 6],
            [1, 7],
            [8, 2],
            [3, 6],
            [4, 7],
            [8, 5],
            [0, 1],
            [0, 2],
            [1, 2],
            [3, 4],
            [3, 5],
            [4, 5],
            [6, 7],
            [8, 6],
            [8, 7],
            [0, 4],
            [1, 3],
            [3, 7],
            [4, 6],
            [0, 5],
            [2, 3],
            [8, 3],
            [5, 6],
            [1, 5],
            [2, 4],
            [8, 4],
            [5, 7],
            [0],
            [1],
            [2],
            [3],
            [4],
            [5],
            [6],
            [7],
            [8],
        ]
        expected_weights = [
            3.905124837953327,
            3.905124837953327,
            3.905124837953327,
            3.905124837953327,
            3.905124837953327,
            3.905124837953327,
            3.905124837953327,
            3.905124837953327,
            3.905124837953327,
            3.905124837953327,
            3.905124837953327,
            3.905124837953327,
            3.905124837953327,
            3.905124837953327,
            3.905124837953327,
            3.905124837953327,
            3.905124837953327,
            3.905124837953327,
            0.3535533905932738,
            0.3535533905932738,
            0.7603453162872774,
            0.7603453162872774,
            0.3535533905932738,
            0.3535533905932738,
            0.5153882032022076,
            0.5153882032022076,
            0.7603453162872774,
            0.7603453162872774,
            0.5153882032022076,
            0.5153882032022076,
            -10.424148382787205,
            -9.797225258452029,
            -11.038545614372802,
            -10.038047089667756,
            -9.548132863497614,
            -10.361716714885624,
            -10.424148382787205,
            -9.797225258452029,
            -11.038545614372802,
        ]
        expected_constant = 62.51983851122417
        tsp_qubo = TSP(city_coordinates).qubo
        self.assertTrue(terms_list_equality(expected_terms, tsp_qubo.terms))
        self.assertEqual(expected_weights, tsp_qubo.weights)
        self.assertEqual(expected_constant, tsp_qubo.constant)

    def test_tsp_random_instance(self):
        """Testing the random_instance method of the TSP problem class"""
        rng = np.random.default_rng(1234)
        n_cities = 4

        box_size = np.sqrt(n_cities)
        city_coordinates = list(map(tuple, box_size * rng.random(size=(n_cities, 2))))

        tsp_prob = TSP(city_coordinates).qubo

        tsp_prob_random = TSP.random_instance(n_cities=n_cities, seed=1234).qubo

        self.assertTrue(terms_list_equality(tsp_prob_random.terms, tsp_prob.terms))
        self.assertEqual(tsp_prob_random.weights, tsp_prob.weights)
        self.assertEqual(tsp_prob_random.constant, tsp_prob.constant)

    def test_tsp_type_checking(self):
        """
        Checks if the type-checking returns the right error.
        """
        # If nothing is given, must return a ValueError
        with self.assertRaises(ValueError) as e:
            TSP()
        self.assertEqual(
            "Input missing: city coordinates, distance matrix or (weighted graph) required",
            str(e.exception),
        )

        # coordinates type-check
        coordinates_list = [(1, 2), {"test": "oh", "test1": "oh"}, np.array([1, 2])]

        for each_coordinates in coordinates_list:
            with self.assertRaises(TypeError) as e:
                TSP(each_coordinates)
            self.assertEqual("The coordinates should be a list", str(e.exception))

        coordinates_list = [[[1, 2], [2, 1]], [np.array([1, 2]), np.array([2, 1])]]
        for each_coordinates in coordinates_list:
            with self.assertRaises(TypeError) as e:
                TSP(each_coordinates)
            self.assertEqual(
                "The coordinates should be contained in a tuple", str(e.exception)
            )

        coordinates_list = [
            [("oh", "num"), ("num", "oh")],
            [(np.array(1), np.array(2)), (np.array(2), np.array(1))],
        ]
        for each_coordinates in coordinates_list:
            with self.assertRaises(TypeError) as e:
                TSP(each_coordinates)
            self.assertEqual(
                "The coordinates must be of type float or int", str(e.exception)
            )

        # coordinates type-check
        distance_matrices = [
            (1, 2),
            np.array([[1, 2], [3, 4]]),
            {"test": "oh", "test1": "oh"},
        ]

        for distance_matrix in distance_matrices:
            with self.assertRaises(TypeError) as e:
                TSP(distance_matrix=distance_matrix)
            self.assertEqual("The distance matrix should be a list", str(e.exception))

        # Distance matrix type-check
        distance_matrices = [[(1, 2), (2, 1)], [np.array([1, 2]), np.array([2, 1])]]
        for distance_matrix in distance_matrices:
            with self.assertRaises(TypeError) as e:
                TSP(distance_matrix=distance_matrix)
            self.assertEqual(
                "Each row in the distance matrix should be a list", str(e.exception)
            )

        distance_matrices = [
            [["oh", "num"], ["num", "oh"]],
            [[np.array(1), np.array(2)], [np.array(2), np.array(1)]],
        ]
        for distance_matrix in distance_matrices:
            with self.assertRaises(TypeError) as e:
                TSP(distance_matrix=distance_matrix)
            self.assertEqual(
                "The distance matrix entries must be of type float or int",
                str(e.exception),
            )

        distance_matrix = [[1, 2.3], [-2, 3]]
        with self.assertRaises(ValueError) as e:
            TSP(distance_matrix=distance_matrix)
        self.assertEqual("Distances should be positive", str(e.exception))

        # Graph type-check
        G = nx.complete_graph(5)
        for (u, v) in G.edges():
            G[u][v]["weight"] = "a"

        with self.assertRaises(TypeError) as e:
            TSP(G=G)
        self.assertEqual(
            "The edge weights must be of type float or int", str(e.exception)
        )

        for (u, v) in G.edges():
            G[u][v]["weight"] = -2.0

        with self.assertRaises(ValueError) as e:
            TSP(G=G)
        self.assertEqual("Edge weights should be positive", str(e.exception))

    # TESTING SHORTESTPATH PROBLEM CLASS

    def test_shortestpath_terms_weights_constant(self):
        """Test terms,weights,constant of QUBO generated by Shortest Path class"""

        sp_terms = [
            [0],
            [1],
            [2],
            [3],
            [1],
            [1, 2],
            [2, 1],
            [2],
            [2],
            [2, 3],
            [3, 2],
            [3],
            [0],
            [0, 1],
            [1],
            [1, 3],
            [0, 3],
            [3, 1],
            [3],
        ]
        sp_weights = [1, 1, 1, 1, -1, 1, 1, -1, -1, 1, 1, -1, 4, -4, 1, 1, -4, 1, 1]
        conv_sp_terms = [
            [1, 2],
            [2, 1],
            [2, 3],
            [3, 2],
            [0, 1],
            [1, 3],
            [0, 3],
            [3, 1],
            [0],
            [1],
            [2],
            [3],
            [],
        ]
        conv_sp_weights = [
            0.25,
            0.25,
            0.25,
            0.25,
            -1.0,
            0.25,
            -1.0,
            0.25,
            -0.5,
            -0.5,
            -0.5,
            -0.5,
            2.5,
        ]
        sp_qubo_terms = [[1, 2], [2, 3], [0, 1], [1, 3], [0, 3], [0], [1], [2], [3]]
        sp_qubo_weights = [0.5, 0.5, -1.0, 0.5, -1.0, -0.5, -0.5, -0.5, -0.5]
        sp_qubo_constant = 2.5

        gr = nx.generators.fast_gnp_random_graph(3, 1, seed=1234)
        for (u, v) in gr.edges():
            gr.edges[u, v]["weight"] = 1
        for w in gr.nodes():
            gr.nodes[w]["weight"] = 1
        source, dest = 0, 2
        sp = ShortestPath(gr, source, dest)
        n_variables = sp.G.number_of_nodes() + sp.G.number_of_edges() - 2
        bin_terms, bin_weights = sp.terms_and_weights()
        terms, weights = QUBO.convert_qubo_to_ising(n_variables, bin_terms, bin_weights)
        qubo = sp.qubo
<<<<<<< HEAD
=======

>>>>>>> 56bd50c0
        self.assertTrue(terms_list_equality(bin_terms, sp_terms))
        self.assertEqual(list(bin_weights), sp_weights)
        self.assertTrue(terms_list_equality(terms, conv_sp_terms))
        self.assertEqual(list(weights), conv_sp_weights)
        self.assertTrue(terms_list_equality(sp_qubo_terms, qubo.terms))
        self.assertEqual(sp_qubo_weights, qubo.weights)
        self.assertEqual(sp_qubo_constant, qubo.constant)

    def test_shortestpath_random_instance(self):
        """Test random instance method of Shortest Path problem class"""
        sp_rand_terms = [[1, 2], [2, 3], [0, 1], [1, 3], [0, 3], [0], [1], [2], [3]]
        sp_rand_weights = [0.5, 0.5, -1.0, 0.5, -1.0, -0.5, -0.5, -0.5, -0.5]
        sp_rand_constant = 2.5

        gr = nx.generators.fast_gnp_random_graph(3, 1, seed=1234)
        for (u, v) in gr.edges():
            gr.edges[u, v]["weight"] = 1.0
        for w in gr.nodes():
            gr.nodes[w]["weight"] = 1.0
        sp_prob = ShortestPath.random_instance(
            n_nodes=3, edge_probability=1, seed=1234, source=0, dest=2
        ).qubo
<<<<<<< HEAD
=======

>>>>>>> 56bd50c0
        self.assertTrue(terms_list_equality(sp_rand_terms, sp_prob.terms))
        self.assertEqual(sp_rand_weights, sp_prob.weights)
        self.assertEqual(sp_rand_constant, sp_prob.constant)

        self.assertEqual(sp_prob.terms, ShortestPath(gr, 0, 2).qubo.terms)
        self.assertEqual(sp_prob.weights, ShortestPath(gr, 0, 2).qubo.weights)
        self.assertEqual(sp_prob.constant, ShortestPath(gr, 0, 2).qubo.constant)

    def test_assertion_error(self):
        def test_assertion_fn():
            n_row = 1
            n_col = 1

            G = nx.triangular_lattice_graph(n_row, n_col)
            G = nx.convert_node_labels_to_integers(G)
            G.remove_edges_from(nx.selfloop_edges(G))

            node_weights = np.round(np.random.rand(len(G.nodes())), 3)
            edge_weights = np.round(np.random.rand(len(G.edges())), 3)

            node_dict = dict(zip(list(G.nodes()), node_weights))
            edge_dict = dict(zip(list(G.edges()), edge_weights))

            nx.set_edge_attributes(G, values=edge_dict, name="weight")
            nx.set_node_attributes(G, values=node_dict, name="weight")

            shortest_path_problem = ShortestPath(G, 0, -1)
            shortest_path_qubo = shortest_path_problem.qubo

        self.assertRaises(Exception, test_assertion_fn)

<<<<<<< HEAD
    # TESTING PORTFOLIO OPTIMIZATION PROBLEM CLASS

    def test_portfoliooptimization_terms_weights_constant(self):
        """Test terms,weights,constant of QUBO generated by Portfolio Optimization class"""

        po_terms = [[0, 1], [0, 2], [1, 2], [0], [1], [2]]
        po_weights = [0.505, 0.505, 0.505, 0.535, 0.535, 0.535]
        po_constant = 0.8799999999999999

        mu = [0.1, 0.1, 0.1]
        sigma = [[0.01, 0.01, 0.01], [0.01, 0.01, 0.01], [0.01, 0.01, 0.01]]
        risk_factor = 0.1
        budget = 2
        penalty = 1
        
        qubo = PortfolioOptimization(mu, sigma, risk_factor, budget, penalty).qubo
        terms, weights = qubo.terms,  qubo.weights
        constant = qubo.constant

        self.assertEqual(weights, po_weights)
        self.assertEqual(terms, po_terms)
        self.assertEqual(po_constant, constant)
        
    def test_portfoliooptimization_random_instance(self):
        """Test random instance method of Portfolio Optimization problem class"""
        seed = 1234
        np.random.seed(seed)
        num_assets = 3
        risk_factor = 0.1
        budget = 2
        penalty = 1
        mu_bounds = [-0.1, 0.1]
        sigma_bounds = [-0.01, 0.01]
        mu = [(mu_bounds[1] - mu_bounds[0]) * np.random.rand() + mu_bounds[0] for _ in range(num_assets)]
        sigma = [[0 for i in range(num_assets)] for j in range(num_assets)]
        for i in range(num_assets):
            for j in range(num_assets):
                sigma[i][j] = (sigma_bounds[1] - sigma_bounds[0]) * np.random.rand() + sigma_bounds[0]
        
        qubo = PortfolioOptimization(mu, sigma, risk_factor, budget, penalty).qubo  

        qubo_random = PortfolioOptimization.random_instance(mu_bounds=mu_bounds, sigma_bounds=sigma_bounds,
                                                            risk_factor=risk_factor, budget=budget, seed=seed,
                                                            penalty=penalty, num_assets=num_assets).qubo
        self.assertEqual(qubo.weights, qubo_random.weights)
        self.assertEqual(qubo.terms, qubo_random.terms)
        self.assertEqual(qubo.constant, qubo_random.constant)
   
    def test_portfoliooptimization_classical_sol(self):
        """Test the portfolio optimization set random instance method classical solution"""

        seed = 1234
        np.random.seed(seed)
        po_sol = PortfolioOptimization.random_instance(
            num_assets=10, seed=seed).classical_solution()

        sol = {'asset_0': 0,
         'asset_1': 0,
         'asset_2': 0,
         'asset_3': 1,
         'asset_4': 1,
         'asset_5': 0,
         'asset_6': 0,
         'asset_7': 1,
         'asset_8': 1,
         'asset_9': 1}

        self.assertEqual(po_sol, sol)

    def test_portfoliooptimization_plot(self):
        """Test portfolio optmization random instance method"""
        import matplotlib.pyplot as plt
        seed = 1234
        porfolitooptimization_random_prob = PortfolioOptimization.random_instance(
            num_assets=12, budget=8, seed=seed
        )
        sol = porfolitooptimization_random_prob.classical_solution()
        figure = porfolitooptimization_random_prob.plot_solution(sol)
        self.assertTrue(
            isinstance(figure, plt.Figure)
        )
        fig, ax = plt.subplots(figsize=(5,5))
        self.assertTrue(porfolitooptimization_random_prob.plot_solution(sol, ax=ax) == None)
=======
    # TESTING MAXIMAL INDEPENDENT SET PROBLEM

    def test_mis_terms_weights_constant(self):
        """Test that MaximumCut creates a correct QUBO from the provided graph"""

        gr = nx.generators.random_graphs.fast_gnp_random_graph(n=5, p=0.8, seed=1234)
        gr_edges = [[0, 3], [0, 4], [1, 2], [1, 3], [2, 4], [3, 4], [0], [1], [2], [3], [4]]
        gr_weights = [0.5, 0.5, 0.5, 0.5, 0.5, 0.5, -0.5, -0.5, -0.5, -1.0, -1.0]

        mis_prob_qubo = MIS(gr).qubo

        self.assertTrue(terms_list_equality(gr_edges, mis_prob_qubo.terms))
        self.assertEqual(gr_weights, mis_prob_qubo.weights)
        self.assertEqual(0.5, mis_prob_qubo.constant)

    def test_mis_random_problem(self):
        """Test MaximumCut random instance method"""

        seed = 1234
        gr = nx.generators.random_graphs.fast_gnp_random_graph(n=10, p=0.8, seed=seed)
        mis_manual_prob = MIS(gr).qubo

        np.random.seed(1234)
        mis_random_prob = MIS.random_instance(
            n_nodes=10, edge_probability=0.8, seed=seed
        ).qubo

        self.assertTrue(
            terms_list_equality(mis_manual_prob.terms, mis_random_prob.terms)
        )
        self.assertEqual(mis_manual_prob.weights, mis_random_prob.weights)
        self.assertEqual(mis_manual_prob.constant, mis_random_prob.constant)

    def test_mis_type_checking(self):
        """
        Checks if the type-checking returns the right error.
        """

        # graph type-check
        graph_list = [(1, 2), {"node1": 1, "node2": 2}, np.array([1, 2])]

        for each_graph in graph_list:
            with self.assertRaises(TypeError) as e:
                MIS(G=each_graph)
            self.assertEqual(
                "Input problem graph must be a networkx Graph.", str(e.exception)
            )

    def test_mis_classical_sol(self):
        """Test the maximal independent set random instance method classical solution"""

        seed = 1234
        np.random.seed(seed)
        mis_sol = MIS.random_instance(
            n_nodes=10, edge_probability = 0.7, seed=seed).classical_solution()
        
        sol = {'x_0': 1,
         'x_1': 1,
         'x_2': 0,
         'x_3': 0,
         'x_4': 0,
         'x_5': 0,
         'x_6': 0,
         'x_7': 0,
         'x_8': 1,
         'x_9': 0}

        self.assertEqual(mis_sol, sol)

    def test_mis_plot(self):
        """Test maximal independent set random instance method"""
        from matplotlib.pyplot import Figure
        seed = 1234
        mis_random_prob = MIS.random_instance(
            n_nodes=10, edge_probability = 0.7, seed=seed
        )
        sol = {'x_0': 1,
         'x_1': 1,
         'x_2': 0,
         'x_3': 0,
         'x_4': 0,
         'x_5': 0,
         'x_6': 0,
         'x_7': 0,
         'x_8': 1,
         'x_9': 0}
        fig = mis_random_prob.plot_solution(sol)
        self.assertTrue(
            isinstance(fig, Figure)
        )
>>>>>>> 56bd50c0

    def __generate_random_problems(self):
        problems_random_instances = {
            "tsp": TSP.random_instance(n_cities=randint(2, 15)),
            "number_partition": NumberPartition.random_instance(
                n_numbers=randint(2, 15)
            ),
            "maximum_cut": MaximumCut.random_instance(
                n_nodes=randint(2, 15), edge_probability=random()
            ),
            "knapsack": Knapsack.random_instance(n_items=randint(2, 15)),
            "slack_free_knapsack": SlackFreeKnapsack.random_instance(
                n_items=randint(2, 15)
            ),
            "minimum_vertex_cover": MinimumVertexCover.random_instance(
                n_nodes=randint(2, 15), edge_probability=random()
            ),
            "shortest_path": ShortestPath.random_instance(
                n_nodes=randint(3, 15), edge_probability=random()
            ),
            "maximal_independent_set": MIS.random_instance(
                n_nodes=randint(3, 15), edge_probability=random()
            ),
            "bin_packing": BinPacking.random_instance(
            ),
        }
        qubo_random_instances = {
            k: v.qubo for k, v in problems_random_instances.items()
        }
        qubo_random_instances["generic_qubo"] = QUBO.random_instance(randint(2, 15))
        return problems_random_instances, qubo_random_instances

    def test_problem_instance(self):
        """
        Test problem instance method of the QUBO class.
        From the random instance of all the different problems, we generate the QUBO problem out of it and then we check if the problem instance attribute is correct, by comparing the keys of the problem instance with the expected keys.
        """

        _, qubos = self.__generate_random_problems()

        expected_keys = {
            "tsp": ["problem_type", "n_cities", "G", "A", "B"],
            "number_partition": ["problem_type", "numbers", "n_numbers"],
            "maximum_cut": ["problem_type", "G"],
            "knapsack": [
                "problem_type",
                "values",
                "weights",
                "weight_capacity",
                "penalty",
                "n_items",
            ],
            "slack_free_knapsack": [
                "problem_type",
                "values",
                "weights",
                "weight_capacity",
                "penalty",
                "n_items",
            ],
            "minimum_vertex_cover": ["problem_type", "G", "field", "penalty"],
            "shortest_path": ["problem_type", "G", "source", "dest"],
            "maximal_independent_set": ["problem_type", "G", "penalty"],
            "bin_packing":["problem_type", "weights", "weight_capacity","penalty",
                           "n_items", "method", "simplifications", "n_bins",
                           'min_bins', 'solution'],
            "generic_qubo": ["problem_type"],
        }

        for k, v in qubos.items():
            assert (
                list(v.problem_instance.keys()) == expected_keys[k]
            ), "Problem instance keys are not correct for problem type {}".format(k)
            assert (
                k == v.problem_instance["problem_type"]
            ), "Problem type is not correct for problem type {}".format(k)

    def test_problem_from_instance_dict(self):
        """
        Test problem from instance method of the problem class.
        """
        problem_mapper = {
            "generic_qubo": QUBO,
            "tsp": TSP,
            "number_partition": NumberPartition,
            "maximum_cut": MaximumCut,
            "knapsack": Knapsack,
            "slack_free_knapsack": SlackFreeKnapsack,
            "minimum_vertex_cover": MinimumVertexCover,
            "shortest_path": ShortestPath,
            "maximal_independent_set": MIS,
            "bin_packing": BinPacking,
        }

        problems, qubos = self.__generate_random_problems()

        for type in qubos:
            if type == "generic_qubo":
                continue

            problem_instance = qubos[type].problem_instance.copy()

            problem = create_problem_from_dict(problem_instance)
            if problem_instance["problem_type"] == "bin_packing":
                print(problem.problem_instance)
                print()
                print(problems[type].problem_instance)
            assert (
                problem.problem_instance == problems[type].problem_instance
            ), "Problem from instance method is not correct for problem type {}".format(
                type
            )
            assert convert2serialize(problem) == convert2serialize(
                problems[type]
            ), "Problem from instance method is not correct for problem type {}".format(
                type
            )

    def test_qubo_from_dict(self):
        """
        Test qubo from dict method of the QUBO class.
        """

        _, qubos = self.__generate_random_problems()
        for _, qubo in qubos.items():

            qubo_dict = qubo.asdict()

            new_qubo = QUBO.from_dict(qubo_dict)

            for term, new_term in zip(qubo.terms, new_qubo.terms):
                assert set(term) == set(
                    new_term
                ), "QUBO from dict method is not correct for problem type {}, terms compared: {}, {}".format(
                    qubo.problem_instance["problem_type"], term, new_term
                )

                assert set(qubo.weights) == set(
                    new_qubo.weights
                ), "QUBO from dict method is not correct for problem type {}".format(
                    qubo.problem_instance["problem_type"]
                )

                for key in qubo.__dict__:
                    if key != "terms" and key != "weights":
                        assert (
                            qubo.__dict__[key] == new_qubo.__dict__[key]
                        ), "QUBO from dict method is not correct for problem type {}".format(
                            qubo.problem_instance["problem_type"]
                        )

    # TESTING BINPACKING CLASS
    def test_binpacking_terms_weights_constant(self):
        """Test that BinPacking creates a correct QUBO from the provided weights and terms"""
        
        terms = [[2, 3],
                 [4, 5],
                 [0, 2],
                 [0, 4],
                 [0, 6],
                 [2, 4],
                 [2, 6],
                 [4, 6],
                 [1, 3],
                 [1, 5],
                 [1, 7],
                 [3, 5],
                 [3, 7],
                 [5, 7],
                 [0],
                 [1],
                 [2],
                 [3],
                 [4],
                 [5],
                 [6],
                 [7]]

        weights = [1.5,
         1.5,
         -0.75,
         -1.0,
         -1.5,
         0.5,
         0.75,
         1.0,
         -0.75,
         -1.0,
         -1.5,
         0.5,
         0.75,
         1.0,
         1.25,
         1.25,
         -0.875,
         -0.875,
         -1.1666666666666665,
         -1.1666666666666665,
         -1.75,
         -1.75]
        constant = 10.083333333333332
        weights_list = [3, 4]
        weight_capacity = 6
        binpacking_prob_qubo = BinPacking(weights_list, weight_capacity, simplifications=False).qubo
        self.assertTrue(terms_list_equality(terms, binpacking_prob_qubo.terms))
        self.assertTrue(terms_list_isclose(weights, binpacking_prob_qubo.weights))
        self.assertTrue(np.isclose(constant, binpacking_prob_qubo.constant))

    def test_binpacking_terms_weights_constant_simplified(self):
        """Test that BinPacking creates a correct QUBO from the provided weights and terms"""
        
        terms = [[1, 2],
                 [1, 3],
                 [2, 3],
                 [4, 5],
                 [4, 6],
                 [5, 6],
                 [1, 4],
                 [1, 7],
                 [4, 7],
                 [2, 5],
                 [8, 2],
                 [8, 5],
                 [0, 3],
                 [0, 6],
                 [0, 9],
                 [3, 6],
                 [9, 3],
                 [9, 6],
                 [0],
                 [1],
                 [2],
                 [3],
                 [4],
                 [5],
                 [6],
                 [7],
                 [8],
                 [9]]

        weights = [1.0, 1.0, 1.0, 1.0, 1.0, 1.0, 0.2, 0.28, 0.35, 0.2, 0.4, 0.5, -0.4,
                    -0.5, -1.0, 0.2, 0.4, 0.5, 0.4, -1.08, -0.96, -1.36, -1.1, -0.95,
                    -1.45, -0.14, 0.1, -0.9]
        constant = 9.29
        weights_list = [3, 4, 5]
        weight_capacity = 10
        binpacking_prob_qubo = BinPacking(weights_list, weight_capacity).qubo

        self.assertTrue(terms_list_equality(terms, binpacking_prob_qubo.terms))
        self.assertTrue(terms_list_isclose(weights, binpacking_prob_qubo.weights))
        self.assertTrue(np.isclose(constant, binpacking_prob_qubo.constant))
        
    def test_binpacking_terms_weights_constant_unbalanced(self):
            """Test that BinPacking creates a correct QUBO from the provided weights and terms
            using the unbalanced penalization encoding"""
            terms = [[1, 2],
                     [1, 3],
                     [2, 3],
                     [4, 5],
                     [4, 6],
                     [5, 6],
                     [1, 4],
                     [2, 5],
                     [0, 3],
                     [0, 6],
                     [3, 6],
                     [0],
                     [1],
                     [2],
                     [3],
                     [4],
                     [5],
                     [6]]

            weights = [1.0, 1.0, 1.0, 1.0, 1.0, 1.0, 0.05, 0.05, -0.1, -0.125,
                       0.05, -0.475, -0.97, -0.91, -1.01, -0.9625, -0.8875, -1.0125]
            constant = 6.8775
            
            weights_list = [3, 4, 5]
            weight_capacity = 10
            binpacking_prob_qubo = BinPacking(weights_list, weight_capacity, method="unbalanced").qubo

            self.assertTrue(terms_list_equality(terms, binpacking_prob_qubo.terms))
            self.assertTrue(terms_list_isclose(weights, binpacking_prob_qubo.weights))
            self.assertTrue(np.isclose(constant, binpacking_prob_qubo.constant))

    def test_binpacking_terms_penalizations_terms_unbalanced(self):
            """Test that BinPacking creates a correct QUBO from the provided weights and terms
            using the unbalanced penalization encoding given the penalization terms"""
            terms = [[1, 2], [0, 2], [0], [1], [2]]

            weights = [0.5, -0.25, -0.25, -0.0625, -0.125]
            constant = 1.953125
            
            weights_list = [3, 4]
            weight_capacity = 8
            penalty = [1, 1, 1]
            binpacking_prob_qubo = BinPacking(weights_list, weight_capacity, penalty=penalty, method="unbalanced", simplifications=True).qubo

            self.assertTrue(terms_list_equality(terms, binpacking_prob_qubo.terms))
            self.assertTrue(terms_list_isclose(weights, binpacking_prob_qubo.weights))
            self.assertTrue(np.isclose(constant, binpacking_prob_qubo.constant))

    def test_binpacking_terms_penalizations_terms_slack(self):
            """Test that BinPacking creates a correct QUBO from the provided weights and terms
            using the unbalanced penalization encoding"""
            terms = [[1, 2], [1, 3], [0, 2], [0, 4], [2, 4], [0], [1], [2], [3], [4]]

            weights = [0.5, 0.15625, -0.25, -0.5, 0.25, -0.25, 0.03125, -0.125, 0.0390625, -0.25]
            constant = 2.7890625
            
            weights_list = [3, 4]
            weight_capacity = 8
            penalty = [1]
            binpacking_prob_qubo = BinPacking(weights_list, weight_capacity, penalty=penalty, method="slack", simplifications=True).qubo

            self.assertTrue(terms_list_equality(terms, binpacking_prob_qubo.terms))
            self.assertTrue(terms_list_isclose(weights, binpacking_prob_qubo.weights))
            self.assertTrue(np.isclose(constant, binpacking_prob_qubo.constant))

    def test_binpacking_random_problem(self):
        """Test Bin Packing random instance method"""

        seed = 1234
        np.random.seed(seed)
        min_weight = 1
        max_weight = 7
        n_items = 3
        weight_capacity = 15
        weights = list(np.random.randint(min_weight, max_weight, n_items))
        binpacking_manual_prob = BinPacking(weights, weight_capacity).qubo

        binpacking_random_prob = BinPacking.random_instance(
            n_items=3, seed=seed, weight_capacity=weight_capacity
        ).qubo

        self.assertTrue(
            terms_list_equality(binpacking_manual_prob.terms, binpacking_random_prob.terms)
        )
        self.assertEqual(binpacking_manual_prob.weights, binpacking_random_prob.weights)
        self.assertEqual(binpacking_manual_prob.constant, binpacking_random_prob.constant)

    def test_binpacking_classical_sol(self):
        """Test the Bin Packing random instance method classical solution"""

        seed = 1234
        np.random.seed(seed)
        binpacking_sol = BinPacking.random_instance(
            n_items=3, seed=seed).classical_solution()
        
        sol = {'y_0': 1,
             'y_1': 0,
             'y_2': 0,
             'x_0_0': 1,
             'x_0_1': 0,
             'x_0_2': 0,
             'x_1_0': 1,
             'x_1_1': 0,
             'x_1_2': 0,
             'x_2_0': 1,
             'x_2_1': 0,
             'x_2_2': 0}

        self.assertEqual(binpacking_sol, sol)

    def test_binpacking_plot(self):
        """Test Bin Packing random instance method"""
        from matplotlib.pyplot import Figure
        seed = 1234
        binpacking_random_prob = BinPacking.random_instance(
            n_items=3, seed=seed
        )
        sol = {'y_0': 1,
         'y_1': 0,
         'y_2': 0,
         'x_0_0': 1,
         'x_0_1': 0,
         'x_0_2': 0,
         'x_1_0': 1,
         'x_1_1': 0,
         'x_1_2': 0,
         'x_2_0': 1,
         'x_2_1': 0,
         'x_2_2': 0}
        fig = binpacking_random_prob.plot_solution(sol)
        self.assertTrue(
            isinstance(fig, Figure)
        )

    def test_binpacking_method_checking(self):
        """
        Checks if the method-checking returns the right error.
        """
        weights = [3, 5, 7]
        weight_capacity = 15
        method = "random"
        with self.assertRaises(ValueError) as e:
            BinPacking(weights, weight_capacity, method=method)
        self.assertEqual(
            f"The method '{method}' is not a valid method. Choose between 'slack' and 'unbalanced'", str(e.exception)
        )

    def test_binpacking_random_problem_checking(self):
        """
        Checks if the random min_weight equal to max_weight returns the right error.
        """
        min_weight = 5
        max_weight = 5
        with self.assertRaises(ValueError) as e:
            BinPacking.random_instance(min_weight=min_weight, max_weight=max_weight)
        self.assertEqual(
            f"min_weight: {min_weight} must be < max_weight:{max_weight}", str(e.exception)
        )  

    def test_binpacking_classical_sol_checking(self):
        """
        Checks if the unfeasible classical solution returns the right error.
        """
        weights = [10, 10]
        weight_capacity = 8
        with self.assertRaises(ValueError) as e:
            BinPacking(weights=weights, weight_capacity=weight_capacity).classical_solution()
        self.assertEqual(
            'solution not found: integer infeasible', str(e.exception)
        )

    def test_binpacking_input_weights(self):
        """
        Checks if the unfeasible classical solution returns the right error.
        """
        weights = [10.1, 10]
        weight_capacity = 8
        with self.assertRaises(TypeError) as e:
            BinPacking(weights=weights, weight_capacity=weight_capacity).classical_solution()
        self.assertEqual(
            f"The weights must be integer numbers. Format {type(weights[0])} found.", str(e.exception)
        )

    def test_binpacking_input_weight_capacity(self):
        """
        Checks if the unfeasible classical solution returns the right error.
        """
        weights = [10, 10]
        weight_capacity = 8.1
        with self.assertRaises(TypeError) as e:
            BinPacking(weights=weights, weight_capacity=weight_capacity).classical_solution()
        self.assertEqual(
            f"The weight_capacity must be integer. Format {type(weight_capacity)} found.", str(e.exception)
        )

if __name__ == "__main__":
    unittest.main()<|MERGE_RESOLUTION|>--- conflicted
+++ resolved
@@ -11,12 +11,9 @@
     SlackFreeKnapsack,
     MaximumCut,
     MinimumVertexCover,
-<<<<<<< HEAD
-    PortfolioOptimization
-=======
+    PortfolioOptimization,
     MIS,
     BinPacking,
->>>>>>> 56bd50c0
 )
 from openqaoa.utilities import convert2serialize
 from openqaoa.problems.helper_functions import create_problem_from_dict
@@ -995,10 +992,7 @@
         bin_terms, bin_weights = sp.terms_and_weights()
         terms, weights = QUBO.convert_qubo_to_ising(n_variables, bin_terms, bin_weights)
         qubo = sp.qubo
-<<<<<<< HEAD
-=======
-
->>>>>>> 56bd50c0
+
         self.assertTrue(terms_list_equality(bin_terms, sp_terms))
         self.assertEqual(list(bin_weights), sp_weights)
         self.assertTrue(terms_list_equality(terms, conv_sp_terms))
@@ -1021,10 +1015,7 @@
         sp_prob = ShortestPath.random_instance(
             n_nodes=3, edge_probability=1, seed=1234, source=0, dest=2
         ).qubo
-<<<<<<< HEAD
-=======
-
->>>>>>> 56bd50c0
+
         self.assertTrue(terms_list_equality(sp_rand_terms, sp_prob.terms))
         self.assertEqual(sp_rand_weights, sp_prob.weights)
         self.assertEqual(sp_rand_constant, sp_prob.constant)
@@ -1056,7 +1047,6 @@
 
         self.assertRaises(Exception, test_assertion_fn)
 
-<<<<<<< HEAD
     # TESTING PORTFOLIO OPTIMIZATION PROBLEM CLASS
 
     def test_portfoliooptimization_terms_weights_constant(self):
@@ -1140,7 +1130,7 @@
         )
         fig, ax = plt.subplots(figsize=(5,5))
         self.assertTrue(porfolitooptimization_random_prob.plot_solution(sol, ax=ax) == None)
-=======
+
     # TESTING MAXIMAL INDEPENDENT SET PROBLEM
 
     def test_mis_terms_weights_constant(self):
@@ -1231,7 +1221,6 @@
         self.assertTrue(
             isinstance(fig, Figure)
         )
->>>>>>> 56bd50c0
 
     def __generate_random_problems(self):
         problems_random_instances = {
